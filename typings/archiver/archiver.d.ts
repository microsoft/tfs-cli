// Type definitions for archiver v0.15.0
// Project: https://github.com/archiverjs/node-archiver
// Definitions by: Esri <https://github.com/archiverjs/node-archiver>
// Definitions: https://github.com/borisyankov/DefinitelyTyped

/* =================== USAGE ===================

    import Archiver = require('archiver);
    var archiver = Archiver.create('zip');
    archiver.pipe(FS.createWriteStream('xxx'));
    archiver.append(FS.createReadStream('xxx'));
    archiver.finalize();

 =============================================== */

declare module "archiver" {
<<<<<<< HEAD
    import * as FS from 'fs';
    import * as Stream from "stream";
=======
    import * as stream from "stream";
    import * as glob from "glob";
    import { ZlibOptions } from "zlib";
>>>>>>> b2c4ad39

    interface nameInterface {
        name?: string;
    }

<<<<<<< HEAD
    interface Archiver extends Stream.Transform {
        pipe(writeStream: FS.WriteStream): void;
        append(readStream: FS.ReadStream, name: nameInterface): void;
        finalize(): void;
        directory(dirpath: string, destpath?: string | boolean, data?: any)
    }

    interface Options {

    }

=======
    interface EntryData {
        name?: string;
        prefix?: string;
        stats?: string;
    }
    
    /** A function that lets you either opt out of including an entry (by returning false), or modify the contents of an entry as it is added (by returning an EntryData) */
    type EntryDataFunction = (entry: EntryData) => false | EntryData;

    interface Archiver extends stream.Transform {
        abort(): this;
        append(source: stream.Readable | Buffer | string, name?: EntryData): this;

        /** if false is passed for destpath, the path of a chunk of data in the archive is set to the root */
        directory(dirpath: string, destpath: false | string, data?: EntryData | EntryDataFunction): this;
        file(filename: string, data: EntryData): this;
        glob(pattern: string, options?: glob.IOptions, data?: EntryData): this;
        finalize(): Promise<void>;

        setFormat(format: string): this;
        setModule(module: Function): this;

        pointer(): number;
        use(plugin: Function): this;

        symlink(filepath: string, target: string): this;
    }

    interface Options {}

>>>>>>> b2c4ad39
    function archiver(format: string, options?: Options): Archiver;

    namespace archiver {
        function create(format: string, options?: Options): Archiver;
    }

    export = archiver;
}<|MERGE_RESOLUTION|>--- conflicted
+++ resolved
@@ -14,32 +14,14 @@
  =============================================== */
 
 declare module "archiver" {
-<<<<<<< HEAD
-    import * as FS from 'fs';
-    import * as Stream from "stream";
-=======
     import * as stream from "stream";
     import * as glob from "glob";
     import { ZlibOptions } from "zlib";
->>>>>>> b2c4ad39
 
     interface nameInterface {
         name?: string;
     }
 
-<<<<<<< HEAD
-    interface Archiver extends Stream.Transform {
-        pipe(writeStream: FS.WriteStream): void;
-        append(readStream: FS.ReadStream, name: nameInterface): void;
-        finalize(): void;
-        directory(dirpath: string, destpath?: string | boolean, data?: any)
-    }
-
-    interface Options {
-
-    }
-
-=======
     interface EntryData {
         name?: string;
         prefix?: string;
@@ -70,7 +52,6 @@
 
     interface Options {}
 
->>>>>>> b2c4ad39
     function archiver(format: string, options?: Options): Archiver;
 
     namespace archiver {
