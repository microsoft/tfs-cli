import { TfCommand } from "../../lib/tfcommand";
import args = require("../../lib/arguments");
import buildBase = require("./default");
import buildClient = require("vso-node-api/BuildApi");
import buildContracts = require("vso-node-api/interfaces/BuildInterfaces");
import trace = require("../../lib/trace");
import fs = require('fs');

export function describe(): string {
	return "queue a build";
}

export function getCommand(args: string[]): BuildQueue {
	return new BuildQueue(args);
}

export class BuildQueue extends buildBase.BuildBase<buildBase.BuildArguments, buildContracts.Build> {
	protected description = "Queue a build.";
	protected serverCommand = true;
	protected getHelpArgs(): string[] {
		return ["project", "definitionId", "definitionName", "parameters","priority","version","shelveset","demands", "wait","timeout"];
	}

	public exec(): Promise<buildContracts.Build> {
		var buildapi: buildClient.IBuildApi = this.webApi.getBuildApi();
<<<<<<< HEAD
        return this.commandArgs.project.val().then((project) => {
			return this.commandArgs.definitionId.val(true).then((definitionId) => {
=======

		return this.commandArgs.project.val().then(project => {
			return this.commandArgs.definitionId.val(true).then(definitionId => {
>>>>>>> f2bf97be
				let definitionPromise: Promise<buildContracts.DefinitionReference>;
				if (definitionId) {
					definitionPromise = buildapi.getDefinition(definitionId, project);
				} else {
					definitionPromise = this.commandArgs.definitionName.val().then(definitionName => {
						trace.debug("No definition id provided, Searching for definitions with name: " + definitionName);
<<<<<<< HEAD
						return buildapi.getDefinitions(project, definitionName).then((definitions: buildContracts.DefinitionReference[]) => {
							if(definitionName && definitions.length > 0) {
								var definition = definitions[0];
								return definition;
							}
							else {
								trace.debug("No definition found with name " + definitionName);
								throw new Error("No definition found with name " + definitionName);
							}
						});
					});
				}
				return definitionPromise.then((definition) => {
                    return this.commandArgs.parameters.val().then((parameters) => {
                        return this.commandArgs.priority.val(true).then((priority) =>{
                            trace.debug("build parameters file : %s",parameters ? parameters: "none");
                            trace.debug("build queue priority  : %s", priority ? priority: "3")
                            	return this.commandArgs.version.val().then((version) => {
									trace.debug("build source version: %s", version ? version: "Latest")
									return this.commandArgs.shelveset.val().then((shelveset) => {
                                        trace.debug("shelveset name: %s", shelveset ? shelveset: "none")
                                        return this.commandArgs.demands.val().then((demands) => {
											trace.debug("build demands	: %s", demands ? demands: "none")
                                            return this.commandArgs.wait.val().then((wait) => {
												return this.commandArgs.timeout.val().then((timeout) => {
													return this._queueBuild(buildapi, definition, project, parameters, priority, version, shelveset,demands ? demands:"",wait,timeout as number);
												});
												
										 });	
                                     });
							     });
							});        
                        });
                    });
=======
						return buildapi
							.getDefinitions(project, definitionName)
							.then((definitions: buildContracts.DefinitionReference[]) => {
								if (definitions.length > 0) {
									var definition = definitions[0];
									return definition;
								} else {
									trace.debug("No definition found with name " + definitionName);
									throw new Error("No definition found with name " + definitionName);
								}
							});
					});
				}
				return definitionPromise.then(definition => {
					return this._queueBuild(buildapi, definition, project);
>>>>>>> f2bf97be
				});
			});
		});
	}

	public friendlyOutput(build: buildContracts.Build): void {
		if (!build) {
			throw new Error("no build supplied");
		}

		trace.println();
		trace.info("id              	: %s", build.id);
		trace.info("definition name 	: %s", build.definition ? build.definition.name : "unknown");
		trace.info("requested by    	: %s", build.requestedBy ? build.requestedBy.displayName : "unknown");
		trace.info("status          	: %s", buildContracts.BuildStatus[build.status]);
		trace.info("queue time      	: %s", build.queueTime ? build.queueTime.toJSON() : "unknown");
		trace.info("version			: %s", build.sourceVersion ? build.sourceVersion : "latest")
		trace.info("branch / shelveset 	: %s", build.sourceBranch ? build.sourceBranch :"master (no shelveset)")
		trace.println();
	}

<<<<<<< HEAD
	private _queueBuild(buildapi: buildClient.IBuildApi,
						definition: buildContracts.DefinitionReference,
						project: string, parameters: string, 
						priority: number, 
						version: string, 
						shelveset: string, 
						demands :string,
						wait:boolean,
						timeout: number) {
		trace.debug("Queueing build...")
		if (parameters){
			if (fs.existsSync(parameters)) {
				var parameters = fs.readFileSync(parameters,'utf8');
				trace.debug("trying to get parameters from path: %s", parameters);	    
			}
			else {
				trace.debug("failed to get parameters from path, assuming parameters are JSON string: %s", parameters);
			}
		}
		
		if (demands && demands.indexOf(";") >= 0) {
			var demandList: string[] = demands.split(";");
		}	
		var build = <buildContracts.Build> {
			definition: definition,
            priority: priority ? priority: 3,
            parameters: parameters,
			sourceVersion: version,
			sourceBranch: shelveset,
            demands: demandList ? demandList : [(demands)]
            
=======
	private _queueBuild(buildapi: buildClient.IBuildApi, definition: buildContracts.DefinitionReference, project: string) {
		trace.debug("Queueing build...");
		var build = <buildContracts.Build>{
			definition: definition,
>>>>>>> f2bf97be
		};
        if (!wait){
			return buildapi.queueBuild(build, project);
		} else {
			
			return buildapi.queueBuild(build, project).then((queuedBuild) => {
				trace.info("waiting for build %s to complete",queuedBuild.buildNumber);
					var counter: number = 0;
					var currentOperation:string ;
					var time = setInterval(function(){
						counter++;
						return buildapi.updateBuild(queuedBuild,queuedBuild.id).then((updatedQueuedBuild) =>{
							if (updatedQueuedBuild.status == buildContracts.BuildStatus.Completed || (timeout != 0 && counter >= timeout)) {
								if (updatedQueuedBuild.status != buildContracts.BuildStatus.Completed){
									trace.println();
									trace.warn("stopped waiting for build to complete, due to timeout expiration (%s Seconds)",timeout)
									process.exitCode = 5;
								} else {
									if (updatedQueuedBuild.result == buildContracts.BuildResult.Succeeded){
										trace.println();
										trace.info("build %s Completed Successfully in %s Seconds",updatedQueuedBuild.buildNumber,counter);
									} else {
										trace.warn("build %s Completed in %s Seconds with result %s",updatedQueuedBuild.buildNumber,counter,buildContracts.BuildResult[updatedQueuedBuild.result]);
										trace.println();
										process.exitCode = 1; 
									}
								}								
								clearInterval(time);
							} else {							
								return buildapi.getBuildTimeline(updatedQueuedBuild.project.name,updatedQueuedBuild.id).then((timeline) => {
									timeline.records.forEach(Record => {
										if (Record.currentOperation && Record.currentOperation != "Initializing"){
											if(Record.currentOperation != currentOperation){
												process.stdout.write('\n');
												process.stdout.write(Record.currentOperation.replace("Starting ",""));
												currentOperation = Record.currentOperation;
											}									
										} else {
											process.stdout.write('.');
										}
									});
								});	
							}
						});
					},1000);
				return queuedBuild;	
			});
		}
	}
}<|MERGE_RESOLUTION|>--- conflicted
+++ resolved
@@ -23,21 +23,14 @@
 
 	public exec(): Promise<buildContracts.Build> {
 		var buildapi: buildClient.IBuildApi = this.webApi.getBuildApi();
-<<<<<<< HEAD
         return this.commandArgs.project.val().then((project) => {
 			return this.commandArgs.definitionId.val(true).then((definitionId) => {
-=======
-
-		return this.commandArgs.project.val().then(project => {
-			return this.commandArgs.definitionId.val(true).then(definitionId => {
->>>>>>> f2bf97be
 				let definitionPromise: Promise<buildContracts.DefinitionReference>;
 				if (definitionId) {
 					definitionPromise = buildapi.getDefinition(definitionId, project);
 				} else {
 					definitionPromise = this.commandArgs.definitionName.val().then(definitionName => {
 						trace.debug("No definition id provided, Searching for definitions with name: " + definitionName);
-<<<<<<< HEAD
 						return buildapi.getDefinitions(project, definitionName).then((definitions: buildContracts.DefinitionReference[]) => {
 							if(definitionName && definitions.length > 0) {
 								var definition = definitions[0];
@@ -72,23 +65,6 @@
 							});        
                         });
                     });
-=======
-						return buildapi
-							.getDefinitions(project, definitionName)
-							.then((definitions: buildContracts.DefinitionReference[]) => {
-								if (definitions.length > 0) {
-									var definition = definitions[0];
-									return definition;
-								} else {
-									trace.debug("No definition found with name " + definitionName);
-									throw new Error("No definition found with name " + definitionName);
-								}
-							});
-					});
-				}
-				return definitionPromise.then(definition => {
-					return this._queueBuild(buildapi, definition, project);
->>>>>>> f2bf97be
 				});
 			});
 		});
@@ -110,7 +86,6 @@
 		trace.println();
 	}
 
-<<<<<<< HEAD
 	private _queueBuild(buildapi: buildClient.IBuildApi,
 						definition: buildContracts.DefinitionReference,
 						project: string, parameters: string, 
@@ -142,12 +117,6 @@
 			sourceBranch: shelveset,
             demands: demandList ? demandList : [(demands)]
             
-=======
-	private _queueBuild(buildapi: buildClient.IBuildApi, definition: buildContracts.DefinitionReference, project: string) {
-		trace.debug("Queueing build...");
-		var build = <buildContracts.Build>{
-			definition: definition,
->>>>>>> f2bf97be
 		};
         if (!wait){
 			return buildapi.queueBuild(build, project);
