--- conflicted
+++ resolved
@@ -49,19 +49,11 @@
 		trace.debug("build-create.exec");
 
 		return Promise.all([
-<<<<<<< HEAD
-			await this.commandArgs.taskName.val(),
-			await this.commandArgs.friendlyName.val(),
-			await this.commandArgs.description.val(),
-			await this.commandArgs.author.val(),
-		]).then((values) => {
-=======
 			this.commandArgs.taskName.val(),
 			this.commandArgs.friendlyName.val(),
 			this.commandArgs.description.val(),
 			this.commandArgs.author.val(),
 		]).then(values => {
->>>>>>> f2bf97be
 			const [taskName, friendlyName, description, author] = values;
 			if (!taskName || !check.isAlphanumeric(taskName)) {
 				throw new Error("taskName is a required alphanumeric string with no spaces");
