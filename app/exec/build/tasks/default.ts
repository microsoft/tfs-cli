--- conflicted
+++ resolved
@@ -1,91 +1,48 @@
-<<<<<<< HEAD
-import { TfCommand, CoreArguments } from "../../../lib/tfcommand";
-import args = require("../../../lib/arguments");
-import buildBase = require("../default");
-import Q = require("q");
-
-export interface TaskArguments extends buildBase.BuildArguments {
-	all: args.BooleanArgument;
-	taskId: args.StringArgument;
-	taskPath: args.ExistingDirectoriesArgument;
-	overwrite: args.BooleanArgument;
-	taskName: args.StringArgument;
-	friendlyName: args.StringArgument;
-	description: args.StringArgument;
-	author: args.StringArgument;
-	taskVersion :args.StringArgument;
-	filter :args.StringArgument;
-	name : args.StringArgument;
-	id: args.StringArgument;
-}
-
-export function getCommand(args: string[]): BuildTaskBase<void> {
-	return new BuildTaskBase<void>(args);
-}
-
-export class BuildTaskBase<T> extends buildBase.BuildBase<TaskArguments, T> {
-	protected description = "Commands for managing Build Tasks.";
-
-	protected setCommandArgs(): void {
-		super.setCommandArgs();
-
-		this.registerCommandArgument("all", "All Tasks?", "Get all build tasks.", args.BooleanArgument, "false");
-		this.registerCommandArgument("taskId", "Task ID", "Identifies a particular Build Task.", args.StringArgument);
-		this.registerCommandArgument("taskPath", "Task path", "Local path to a Build Task.", args.ExistingDirectoriesArgument);
-		this.registerCommandArgument("overwrite", "Overwrite?", "Overwrite existing Build Task.", args.BooleanArgument, "false");
-		this.registerCommandArgument("taskName", "Task Name", "Name of the Build Task.", args.StringArgument);
-		this.registerCommandArgument("friendlyName", "Friendly Task Name.", null, args.StringArgument);
-		this.registerCommandArgument("description", "Task Description.", null, args.StringArgument);
-		this.registerCommandArgument("author", "Task Author.", null, args.StringArgument);
-		this.registerCommandArgument("taskVersion", "Task Version", "Build Task version.", args.StringArgument,null);
-		this.registerCommandArgument("filter", "name filter", "Filter list by name match case.", args.StringArgument,null);
-		this.registerCommandArgument("name", "Task Name", "Name of the Build Task to download.", args.StringArgument,null);
-		this.registerCommandArgument("id", "Task ID", "Identifies a particular Build Task.", args.StringArgument,null);
-	}
-
-	public exec(cmd?: any): Q.Promise<any> {
-		return this.getHelp(cmd);
-	}
-=======
-import { TfCommand, CoreArguments } from "../../../lib/tfcommand";
-import args = require("../../../lib/arguments");
-import buildBase = require("../default");
-
-
-export interface TaskArguments extends buildBase.BuildArguments {
-	all: args.BooleanArgument;
-	taskId: args.StringArgument;
-	taskPath: args.ExistingDirectoriesArgument;
-	overwrite: args.BooleanArgument;
-	taskName: args.StringArgument;
-	friendlyName: args.StringArgument;
-	description: args.StringArgument;
-	author: args.StringArgument;
-}
-
-export function getCommand(args: string[]): BuildTaskBase<void> {
-	return new BuildTaskBase<void>(args);
-}
-
-export class BuildTaskBase<T> extends buildBase.BuildBase<TaskArguments, T> {
-	protected description = "Commands for managing Build Tasks.";
-
-	protected setCommandArgs(): void {
-		super.setCommandArgs();
-
-		this.registerCommandArgument("all", "All Tasks?", "Get all build tasks.", args.BooleanArgument, "false");
-		this.registerCommandArgument("taskId", "Task ID", "Identifies a particular Build Task.", args.StringArgument);
-		this.registerCommandArgument("taskPath", "Task path", "Local path to a Build Task.", args.ExistingDirectoriesArgument);
-		this.registerCommandArgument("overwrite", "Overwrite?", "Overwrite existing Build Task.", args.BooleanArgument, "false");
-
-		this.registerCommandArgument("taskName", "Task Name", "Name of the Build Task.", args.StringArgument);
-		this.registerCommandArgument("friendlyName", "Friendly Task Name", null, args.StringArgument);
-		this.registerCommandArgument("description", "Task Description", null, args.StringArgument);
-		this.registerCommandArgument("author", "Task Author", null, args.StringArgument);
-	}
-
-	public exec(cmd?: any): Promise<any> {
-		return this.getHelp(cmd);
-	}
->>>>>>> 2c029d29
+import { TfCommand, CoreArguments } from "../../../lib/tfcommand";
+import args = require("../../../lib/arguments");
+import buildBase = require("../default");
+import Q = require('q');
+
+export interface TaskArguments extends buildBase.BuildArguments {
+	all: args.BooleanArgument;
+	taskId: args.StringArgument;
+	taskPath: args.ExistingDirectoriesArgument;
+	overwrite: args.BooleanArgument;
+	taskName: args.StringArgument;
+	friendlyName: args.StringArgument;
+	description: args.StringArgument;
+	author: args.StringArgument;
+	taskVersion :args.StringArgument;
+	filter :args.StringArgument;
+	name : args.StringArgument;
+	id: args.StringArgument;
+}
+
+export function getCommand(args: string[]): BuildTaskBase<void> {
+	return new BuildTaskBase<void>(args);
+}
+
+export class BuildTaskBase<T> extends buildBase.BuildBase<TaskArguments, T> {
+	protected description = "Commands for managing Build Tasks.";
+
+	protected setCommandArgs(): void {
+		super.setCommandArgs();
+
+		this.registerCommandArgument("all", "All Tasks?", "Get all build tasks.", args.BooleanArgument, "false");
+		this.registerCommandArgument("taskId", "Task ID", "Identifies a particular Build Task.", args.StringArgument);
+		this.registerCommandArgument("taskPath", "Task path", "Local path to a Build Task.", args.ExistingDirectoriesArgument);
+		this.registerCommandArgument("overwrite", "Overwrite?", "Overwrite existing Build Task.", args.BooleanArgument, "false");
+		this.registerCommandArgument("taskName", "Task Name", "Name of the Build Task.", args.StringArgument);
+		this.registerCommandArgument("friendlyName", "Friendly Task Name.", null, args.StringArgument);
+		this.registerCommandArgument("description", "Task Description.", null, args.StringArgument);
+		this.registerCommandArgument("author", "Task Author.", null, args.StringArgument);
+		this.registerCommandArgument("taskVersion", "Task Version", "Build Task version.", args.StringArgument,null);
+		this.registerCommandArgument("filter", "name filter", "Filter list by name match case.", args.StringArgument,null);
+		this.registerCommandArgument("name", "Task Name", "Name of the Build Task to download.", args.StringArgument,null);
+		this.registerCommandArgument("id", "Task ID", "Identifies a particular Build Task.", args.StringArgument,null);
+	}
+
+	public exec(cmd?: any): Q.Promise<any> {
+		return this.getHelp(cmd);
+	}
 }