--- conflicted
+++ resolved
@@ -15,14 +15,9 @@
 	protected getHelpArgs(): string[] {
 		return ["taskId"];
 	}
-<<<<<<< HEAD
-	public exec(): Promise<agentContracts.TaskDefinition> {
-		let agentApi = this.webApi.getTaskAgentApi(this.connection.getCollectionUrl());
-=======
 
 	public async exec(): Promise<agentContracts.TaskDefinition> {
 		let agentApi = await this.webApi.getTaskAgentApi(this.connection.getCollectionUrl());
->>>>>>> 94a89d14
 		return this.commandArgs.taskId.val().then(taskId => {
 			return agentApi.getTaskDefinitions(taskId).then(tasks => {
 				if (tasks && tasks.length > 0) {
