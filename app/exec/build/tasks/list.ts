import { TfCommand } from "../../../lib/tfcommand";
import agentContracts = require("azure-devops-node-api/interfaces/TaskAgentInterfaces");
import args = require("../../../lib/arguments");
import tasksBase = require("./default");
import trace = require("../../../lib/trace");

export function getCommand(args: string[]): BuildTaskList {
	return new BuildTaskList(args);
}

export class BuildTaskList extends tasksBase.BuildTaskBase<agentContracts.TaskDefinition[]> {
	protected description = "Get a list of build tasks";
	protected serverCommand = true;

	protected getHelpArgs(): string[] {
		return ["all","filter"];
	}

<<<<<<< HEAD
	public exec(): Promise<agentContracts.TaskDefinition[]> {
		var agentapi = this.webApi.getTaskAgentApi(this.connection.getCollectionUrl());
=======
	public async exec(): Promise<agentContracts.TaskDefinition[]> {
		var agentapi = await this.webApi.getTaskAgentApi(this.connection.getCollectionUrl());

>>>>>>> 94a89d14
		trace.debug("Searching for build tasks...");
		return agentapi.getTaskDefinitions(null, ["build"], null).then(tasks => {
			trace.debug("Retrieved " + tasks.length + " build tasks from server.");
			return this.commandArgs.all.val().then(all => {
				if (all) {
					trace.debug("Listing all build tasks.");
					return tasks;
				} else {
					trace.debug("Filtering build tasks to give only the latest versions.");
					return this._getNewestTasks(tasks);
				}
			});
		});
	}

	/*
	 * takes a list of non-unique task definitions and returns only the newest unique definitions
	 * TODO: move this code to the server, add a parameter to the controllers
	 */
	private _getNewestTasks(allTasks: agentContracts.TaskDefinition[]): agentContracts.TaskDefinition[] {
		var taskDictionary: { [id: string]: agentContracts.TaskDefinition } = {};
		for (var i = 0; i < allTasks.length; i++) {
			var currTask: agentContracts.TaskDefinition = allTasks[i];
			if (taskDictionary[currTask.id]) {
				var newVersion: TaskVersion = new TaskVersion(currTask.version);
				var knownVersion: TaskVersion = new TaskVersion(taskDictionary[currTask.id].version);
				trace.debug(
					"Found additional version of " + currTask.name + " and comparing to the previously encountered version.",
				);
				if (this._compareTaskVersion(newVersion, knownVersion) > 0) {
					trace.debug(
						"Found newer version of " +
							currTask.name +
							".  Previous: " +
							knownVersion.toString() +
							"; New: " +
							newVersion.toString(),
					);
					taskDictionary[currTask.id] = currTask;
				}
			} else {
				trace.debug("Found task " + currTask.name);
				taskDictionary[currTask.id] = currTask;
			}
		}
		var newestTasks: agentContracts.TaskDefinition[] = [];
		for (var id in taskDictionary) {
			newestTasks.push(taskDictionary[id]);
		}
		return newestTasks;
	}
	/*
	 * compares two versions of tasks, which are stored in version objects with fields 'major', 'minor', and 'patch'
	 * @return positive value if version1 > version2, negative value if version2 > version1, 0 otherwise
	 */
	private _compareTaskVersion(version1: TaskVersion, version2: TaskVersion): number {
		if (version1.major != version2.major) {
			return version1.major - version2.major;
		}
		if (version1.minor != version2.minor) {
			return version1.minor - version2.minor;
		}
		if (version1.patch != version2.patch) {
			return version1.patch - version2.patch;
		}
		return 0;
	}

	public friendlyOutput(data: agentContracts.TaskDefinition[]): void {
		if (!data) {
			throw new Error("no tasks supplied");
		}

		if (!(data instanceof Array)) {
			throw new Error("expected an array of tasks");
		}

		data.forEach(task => {
			trace.println();
			trace.info("id            : %s", task.id);
			trace.info("name          : %s", task.name);
			trace.info("friendly name : %s", task.friendlyName);
			trace.info("visibility    : %s", task.visibility ? task.visibility.join(",") : "");
			trace.info("description   : %s", task.description);
			trace.info("version       : %s", new TaskVersion(task.version).toString());
		});
	}
}

class TaskVersion {
	major: number;
	minor: number;
	patch: number;

	constructor(versionData: any) {
		this.major = versionData.major || 0;
		this.minor = versionData.minor || 0;
		this.patch = versionData.patch || 0;
	}

	public toString(): string {
		return this.major + "." + this.minor + "." + this.patch;
	}
}<|MERGE_RESOLUTION|>--- conflicted
+++ resolved
@@ -16,14 +16,9 @@
 		return ["all","filter"];
 	}
 
-<<<<<<< HEAD
-	public exec(): Promise<agentContracts.TaskDefinition[]> {
-		var agentapi = this.webApi.getTaskAgentApi(this.connection.getCollectionUrl());
-=======
 	public async exec(): Promise<agentContracts.TaskDefinition[]> {
 		var agentapi = await this.webApi.getTaskAgentApi(this.connection.getCollectionUrl());
 
->>>>>>> 94a89d14
 		trace.debug("Searching for build tasks...");
 		return agentapi.getTaskDefinitions(null, ["build"], null).then(tasks => {
 			trace.debug("Retrieved " + tasks.length + " build tasks from server.");
