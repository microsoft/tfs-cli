--- conflicted
+++ resolved
@@ -18,20 +18,6 @@
         return ["workItemType", "title", "assignedTo", "description", "project", "values"];
     }
 
-<<<<<<< HEAD
-		return Promise.all([
-			this.commandArgs.workItemType.val(),
-			this.commandArgs.project.val(),
-			this.commandArgs.title.val(true),
-			this.commandArgs.assignedTo.val(true),
-			this.commandArgs.description.val(true),
-			this.commandArgs.values.val(true)
-		]).then((promiseValues) => {
-			const [wiType, project, title, assignedTo, description, values] = promiseValues;
-			if(!title && !assignedTo && !description && (!values || Object.keys(values).length <= 0)) {
-				return Promise.reject<witContracts.WorkItem>("At least one field value must be specified.");
-			}
-=======
     public exec(): Promise<witContracts.WorkItem> {
         var witapi = this.webApi.getWorkItemTrackingApi();
 
@@ -47,7 +33,6 @@
             if (!title && !assignedTo && !description && (!values || Object.keys(values).length <= 0)) {
                 throw new Error("At least one field value must be specified.");
             }
->>>>>>> b2c4ad39
 
             var patchDoc = witBase.buildWorkItemPatchDoc(title, assignedTo, description, values);
             return witapi.createWorkItem(null, patchDoc, project, wiType);
