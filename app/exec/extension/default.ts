--- conflicted
+++ resolved
@@ -150,73 +150,6 @@
 		);
 	}
 
-<<<<<<< HEAD
-    protected getMergeSettings(): Promise<MergeSettings> {
-        return Promise.all([
-            this.commandArgs.root.val(),
-            this.commandArgs.locRoot.val(),
-            this.commandArgs.manifests.val(),
-            this.commandArgs.manifestGlobs.val(),
-            this.commandArgs.override.val(),
-            this.commandArgs.overridesFile.val(),
-            this.commandArgs.revVersion.val(),
-            this.commandArgs.bypassValidation.val(),
-            this.commandArgs.publisher.val(true),
-            this.commandArgs.extensionId.val(true),
-        ]).then<MergeSettings>(values => {
-            const [
-                root,
-                locRoot,
-                manifests,
-                manifestGlob,
-                override,
-                overridesFile,
-                revVersion,
-                bypassValidation,
-                publisher,
-                extensionId,
-            ] = values;
-            if (publisher) {
-                _.set(override, "publisher", publisher);
-            }
-            if (extensionId) {
-                _.set(override, "extensionid", extensionId);
-            }
-            let overrideFileContent = Promise.resolve("");
-            if (overridesFile && overridesFile.length > 0) {
-                overrideFileContent = promisify(readFile)(overridesFile[0], "utf8");
-            }
-            return overrideFileContent.then(contentStr => {
-                let content = contentStr;
-                if (content === "") {
-                    content = "{}";
-                    if (overridesFile && overridesFile.length > 0) {
-                        trace.warn("Overrides file was empty. No overrides will be imported from " + overridesFile[0]);
-                    }
-                }
-                let mergedOverrides = {};
-                let contentJSON = {};
-                try {
-                    contentJSON = JSON.parse(content);
-                } catch (e) {
-                    throw new Error("Could not parse contents of " + overridesFile[0] + " as JSON. \n");
-                }
-                contentJSON["__origin"] = overridesFile ? overridesFile[0] : path.join(root[0], "_override.json");
-                _.merge(mergedOverrides, contentJSON, override);
-                return {
-                    root: root[0],
-                    locRoot: locRoot && locRoot[0],
-                    manifests: manifests,
-                    manifestGlobs: manifestGlob,
-                    overrides: mergedOverrides,
-                    bypassValidation: bypassValidation,
-                    revVersion: revVersion,
-                    outputPath: "",
-                };
-            });
-        });
-    }
-=======
 	protected getMergeSettings(): Promise<MergeSettings> {
 		return Promise.all([
 			this.commandArgs.root.val(),
@@ -281,7 +214,6 @@
 			});
 		});
 	}
->>>>>>> f2bf97be
 
 	protected getPackageSettings(): Promise<PackageSettings> {
 		return Promise.all([
