import { CreationResult, createExtension } from "./create";
import { TfCommand } from "../../lib/tfcommand";
import args = require("../../lib/arguments");
import colors = require("colors");
import extBase = require("./default");
import publishUtils = require("./_lib/publish");
import trace = require("../../lib/trace");

export function getCommand(args: string[]): TfCommand<extBase.ExtensionArguments, ExtensionPublishResult> {
	return new ExtensionPublish(args);
}

export interface ExtensionCreateArguments {
	outputpath: string;
	root?: string;
	locRoot?: string;
	manifestglob?: string[];
	settings?: string;
	override?: any;
	publisher?: string;
	extensionid?: string;
	bypassvalidation?: boolean;
}

export interface ExtensionPublishArguments {}

export interface ExtensionPublishResult {
	packaged: string;
	published: boolean;
	shared: string[];
}

export class ExtensionPublish extends extBase.ExtensionBase<ExtensionPublishResult> {
	protected description = "Publish a Visual Studio Marketplace Extension.";
	protected serverCommand = true;

	protected getHelpArgs(): string[] {
		return [
			"root",
			"manifests",
			"manifestGlobs",
			"override",
			"overridesFile",
			"bypassValidation",
			"publisher",
			"extensionId",
			"outputPath",
			"locRoot",
			"vsix",
			"shareWith",
			"noWaitValidation",
			"metadataOnly",
		];
	}

	protected setCommandArgs(): void {
		super.setCommandArgs();
		this.registerCommandArgument(
			"serviceUrl",
			"Market URL",
			"URL to the VSS Marketplace.",
			args.StringArgument,
			extBase.ExtensionBase.getMarketplaceUrl,
		);
	}

	public async exec(): Promise<ExtensionPublishResult> {
		const galleryApi = this.webApi.getGalleryApi(this.webApi.serverUrl);
		let result = <ExtensionPublishResult>{};

<<<<<<< HEAD
        let extensionCreatePromise: Promise<string>;
        if (publishSettings.vsixPath) {
            result.packaged = null;
        } else {
            // Run two async operations in parallel and destructure the result.
            const [mergeSettings, packageSettings] = await Promise.all([this.getMergeSettings(), this.getPackageSettings()]);
            const createdExtension = await createExtension(mergeSettings, packageSettings);
            result.packaged = createdExtension.path;
            publishSettings.vsixPath = createdExtension.path;
        }
        const packagePublisher = new publishUtils.PackagePublisher(publishSettings, galleryApi);
        const publishedExtension = await packagePublisher.publish();
        result.published = true;
        if (publishSettings.shareWith && publishSettings.shareWith.length >= 0) {
            const sharingMgr = new publishUtils.SharingManager(publishSettings, galleryApi);
            await sharingMgr.shareWith(publishSettings.shareWith);
            result.shared = publishSettings.shareWith;
        } else {
            result.shared = null;
        }
        return result;
    }
=======
		const publishSettings = await this.getPublishSettings();
>>>>>>> 13c2e98d

		let extensionCreatePromise: Promise<string>;
		let createdExtensionVsixPath: string;
		if (publishSettings.vsixPath) {
			result.packaged = null;
			createdExtensionVsixPath = publishSettings.vsixPath;
		} else {
			// Run two async operations in parallel and destructure the result.
			const [mergeSettings, packageSettings] = await Promise.all([this.getMergeSettings(), this.getPackageSettings()]);
			const createdExtension = await createExtension(mergeSettings, packageSettings);
			result.packaged = createdExtension.path;
			createdExtensionVsixPath = createdExtension.path;
		}
		publishSettings.vsixPath = createdExtensionVsixPath;
		const packagePublisher = new publishUtils.PackagePublisher(publishSettings, galleryApi);
		const publishedExtension = await packagePublisher.publish();
		result.published = true;
		if (publishSettings.shareWith && publishSettings.shareWith.length >= 0) {
			const sharingMgr = new publishUtils.SharingManager(publishSettings, galleryApi);
			await sharingMgr.shareWith(publishSettings.shareWith);
			result.shared = publishSettings.shareWith;
		} else {
			result.shared = null;
		}
		return result;
	}

	protected friendlyOutput(data: ExtensionPublishResult): void {
		trace.info(colors.green("\n=== Completed operation: publish extension ==="));
		let packagingStr = data.packaged ? colors.green(data.packaged) : colors.yellow("not packaged (existing package used)");
		let publishingStr = data.published ? colors.green("success") : colors.yellow("???");
		let sharingStr = data.shared
			? "shared with " + data.shared.map(s => colors.green(s)).join(", ")
			: colors.yellow("not shared (use --share-with to share)");
		trace.info(" - Packaging: %s", packagingStr);
		trace.info(" - Publishing: %s", publishingStr);
		trace.info(" - Sharing: %s", sharingStr);
	}
}<|MERGE_RESOLUTION|>--- conflicted
+++ resolved
@@ -68,46 +68,19 @@
 		const galleryApi = this.webApi.getGalleryApi(this.webApi.serverUrl);
 		let result = <ExtensionPublishResult>{};
 
-<<<<<<< HEAD
-        let extensionCreatePromise: Promise<string>;
-        if (publishSettings.vsixPath) {
-            result.packaged = null;
-        } else {
-            // Run two async operations in parallel and destructure the result.
-            const [mergeSettings, packageSettings] = await Promise.all([this.getMergeSettings(), this.getPackageSettings()]);
-            const createdExtension = await createExtension(mergeSettings, packageSettings);
-            result.packaged = createdExtension.path;
-            publishSettings.vsixPath = createdExtension.path;
-        }
-        const packagePublisher = new publishUtils.PackagePublisher(publishSettings, galleryApi);
-        const publishedExtension = await packagePublisher.publish();
-        result.published = true;
-        if (publishSettings.shareWith && publishSettings.shareWith.length >= 0) {
-            const sharingMgr = new publishUtils.SharingManager(publishSettings, galleryApi);
-            await sharingMgr.shareWith(publishSettings.shareWith);
-            result.shared = publishSettings.shareWith;
-        } else {
-            result.shared = null;
-        }
-        return result;
-    }
-=======
 		const publishSettings = await this.getPublishSettings();
->>>>>>> 13c2e98d
 
 		let extensionCreatePromise: Promise<string>;
 		let createdExtensionVsixPath: string;
 		if (publishSettings.vsixPath) {
 			result.packaged = null;
-			createdExtensionVsixPath = publishSettings.vsixPath;
 		} else {
 			// Run two async operations in parallel and destructure the result.
 			const [mergeSettings, packageSettings] = await Promise.all([this.getMergeSettings(), this.getPackageSettings()]);
 			const createdExtension = await createExtension(mergeSettings, packageSettings);
 			result.packaged = createdExtension.path;
-			createdExtensionVsixPath = createdExtension.path;
+			publishSettings.vsixPath = createdExtension.path;
 		}
-		publishSettings.vsixPath = createdExtensionVsixPath;
 		const packagePublisher = new publishUtils.PackagePublisher(publishSettings, galleryApi);
 		const publishedExtension = await packagePublisher.publish();
 		result.published = true;
