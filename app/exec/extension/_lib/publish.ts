import { IGalleryApi } from "vso-node-api/GalleryApi";
import { PublishSettings } from "./interfaces";
import _ = require("lodash");
import colors = require("colors");
import errHandler = require("../../../lib/errorhandler");
import fs = require("fs");
import GalleryInterfaces = require("vso-node-api/interfaces/GalleryInterfaces");
import Q = require("q");
import qfs = require("../../../lib/qfs");
import trace = require("../../../lib/trace");
import xml2js = require("xml2js");
import zip = require("jszip");

export interface CoreExtInfo {
    id: string;
    publisher: string;
    version: string;
    published?: boolean;
    isPublicExtension: boolean;
}

export class GalleryBase {
<<<<<<< HEAD
	private vsixInfoPromise: Promise<CoreExtInfo>;

	/**
	 * Constructor
	 * @param PublishSettings
	 */
	constructor(protected settings: PublishSettings, protected galleryClient: IGalleryApi, extInfo?: CoreExtInfo) {
		if (extInfo) {
			this.vsixInfoPromise = Q.resolve(extInfo);
		}

		// if (!settings.galleryUrl || !/^https?:\/\//.test(settings.galleryUrl)) {
		//     throw "Invalid or missing gallery URL.";
		// }
		// if (!settings.token || !/^[A-z0-9]{52}$/.test(settings.token)) {
		//     throw "Invalid or missing personal access token.";
		// }
	}

	protected getExtInfo(): Promise<CoreExtInfo> {
		if (!this.vsixInfoPromise) {
			this.vsixInfoPromise = GalleryBase.getExtInfo({
				extensionId: this.settings.extensionId,
				publisher: this.settings.publisher,
				vsixPath: this.settings.vsixPath
			});
		}
		return this.vsixInfoPromise;
	}

	public static getExtInfo(info: { extensionId?: string, publisher?: string, vsixPath?: string }): Promise<CoreExtInfo> {
		let promise: Promise<CoreExtInfo>;
		if (info.extensionId && info.publisher) {
			promise = Q.resolve({ id: info.extensionId, publisher: info.publisher, version: null });
		} else {
			promise = Q.Promise<JSZip>((resolve, reject, notify) => {
				fs.readFile(info.vsixPath, function (err, data) {
					if (err) reject(err);
					trace.debug("Read vsix as zip... Size (bytes): %s", data.length.toString());
					try {
						resolve(new zip(data));
					} catch (err) {
						reject(err);
					}
				});
			}).then((zip) => {
				trace.debug("Files in the zip: %s", Object.keys(zip.files).join(", "));
				let vsixManifestFileNames = Object.keys(zip.files).filter(key => _.endsWith(key, "vsixmanifest"));
				if (vsixManifestFileNames.length > 0) {
					return Q.nfcall(xml2js.parseString, zip.files[vsixManifestFileNames[0]].asText());
				} else {
					throw "Could not locate vsix manifest!";
				}
			}).then((vsixManifestAsJson) => {
				let extensionId: string = info.extensionId || _.get<any, string>(vsixManifestAsJson, "PackageManifest.Metadata[0].Identity[0].$.Id");
				let extensionPublisher: string = info.publisher || _.get<any, string>(vsixManifestAsJson, "PackageManifest.Metadata[0].Identity[0].$.Publisher");
				let extensionVersion: string = _.get<any, string>(vsixManifestAsJson, "PackageManifest.Metadata[0].Identity[0].$.Version");
				if (extensionId && extensionPublisher) {
					return { id: extensionId, publisher: extensionPublisher, version: extensionVersion };
				} else {
					throw new Error("Could not locate both the extension id and publisher in vsix manfiest! Ensure your manifest includes both a namespace and a publisher property, or specify the necessary --publisher and/or --extension options.");
				}
			});
		}
		return promise;
	}
=======
    public static validationPending = "__validation_pending";
    public static validated = "__validated";

    private vsixInfoPromise: Promise<CoreExtInfo>;

    /**
     * Constructor
     * @param PublishSettings
     */
    constructor(protected settings: PublishSettings, protected galleryClient: IGalleryApi, extInfo?: CoreExtInfo) {
        if (extInfo) {
            this.vsixInfoPromise = Q.resolve(extInfo);
        }

        // if (!settings.galleryUrl || !/^https?:\/\//.test(settings.galleryUrl)) {
        //     throw "Invalid or missing gallery URL.";
        // }
        // if (!settings.token || !/^[A-z0-9]{52}$/.test(settings.token)) {
        //     throw "Invalid or missing personal access token.";
        // }
    }

    protected getExtInfo(): Promise<CoreExtInfo> {
        if (!this.vsixInfoPromise) {
            this.vsixInfoPromise = GalleryBase.getExtInfo({
                extensionId: this.settings.extensionId,
                publisher: this.settings.publisher,
                vsixPath: this.settings.vsixPath,
            });
        }
        return this.vsixInfoPromise;
    }

    public static getExtInfo(info: { extensionId?: string; publisher?: string; vsixPath?: string }): Promise<CoreExtInfo> {
        let promise: Promise<CoreExtInfo>;
        if (info.extensionId && info.publisher) {
            promise = Q.resolve({ id: info.extensionId, publisher: info.publisher, version: null });
        } else {
            promise = Q.Promise<JSZip>((resolve, reject, notify) => {
                fs.readFile(info.vsixPath, function(err, data) {
                    if (err) reject(err);
                    trace.debug("Read vsix as zip... Size (bytes): %s", data.length.toString());
                    try {
                        resolve(new zip(data));
                    } catch (err) {
                        reject(err);
                    }
                });
            })
                .then(zip => {
                    trace.debug("Files in the zip: %s", Object.keys(zip.files).join(", "));
                    const vsixManifestFileNames = Object.keys(zip.files).filter(key => _.endsWith(key, "vsixmanifest"));
                    if (vsixManifestFileNames.length > 0) {
                        return Q.nfcall(xml2js.parseString, zip.files[vsixManifestFileNames[0]].asText());
                    } else {
                        throw new Error("Could not locate vsix manifest!");
                    }
                })
                .then(vsixManifestAsJson => {
                    const extensionId: string =
                        info.extensionId ||
                        _.get<any, string>(vsixManifestAsJson, "PackageManifest.Metadata[0].Identity[0].$.Id");
                    const extensionPublisher: string =
                        info.publisher ||
                        _.get<any, string>(vsixManifestAsJson, "PackageManifest.Metadata[0].Identity[0].$.Publisher");
                    const extensionVersion: string = _.get<any, string>(
                        vsixManifestAsJson,
                        "PackageManifest.Metadata[0].Identity[0].$.Version",
                    );
                    const isPublicExtension: boolean =
                        _.get<any, string[]>(vsixManifestAsJson, "PackageManifest.Metadata[0].GalleryFlags[0]", []).indexOf(
                            "Public",
                        ) >= 0;
                    if (extensionId && extensionPublisher) {
                        return {
                            id: extensionId,
                            publisher: extensionPublisher,
                            version: extensionVersion,
                            isPublicExtension: isPublicExtension,
                        };
                    } else {
                        throw new Error(
                            "Could not locate both the extension id and publisher in vsix manfiest! Ensure your manifest includes both a namespace and a publisher property, or specify the necessary --publisher and/or --extension options.",
                        );
                    }
                });
        }
        return promise;
    }

    public getValidationStatus(version?: string): Promise<string> {
        return this.getExtInfo().then(extInfo => {
            return this.galleryClient
                .getExtension(
                    extInfo.publisher,
                    extInfo.id,
                    extInfo.version,
                    GalleryInterfaces.ExtensionQueryFlags.IncludeVersions,
                )
                .then(ext => {
                    return this.extToValidationStatus(ext, version);
                });
        });
    }

    public extToValidationStatus(extension: GalleryInterfaces.PublishedExtension, version?: string): string {
        if (!extension || extension.versions.length === 0) {
            throw new Error("Extension not published.");
        }
        let extVersion = extension.versions[0];
        if (version) {
            extVersion = this.getVersionedExtension(extension, version);
        }

        if (!extVersion) {
            throw new Error("Could not find extension version " + version);
        }

        // If there is a validationResultMessage, validation failed and this is the error
        // If the validated flag is missing and there is no validationResultMessage, validation is pending
        // If the validated flag is present and there is no validationResultMessage, the extension is validated.
        if (extVersion.validationResultMessage) {
            return extVersion.validationResultMessage;
        } else if ((extVersion.flags & GalleryInterfaces.ExtensionVersionFlags.Validated) === 0) {
            return PackagePublisher.validationPending;
        } else {
            return PackagePublisher.validated;
        }
    }

    private getVersionedExtension(
        extension: GalleryInterfaces.PublishedExtension,
        version: string,
    ): GalleryInterfaces.ExtensionVersion {
        const matches = extension.versions.filter(ev => ev.version === version);
        if (matches.length > 0) {
            return matches[0];
        } else {
            return null;
        }
    }

    public getExtensionInfo(): Promise<GalleryInterfaces.PublishedExtension> {
        return this.getExtInfo().then<GalleryInterfaces.PublishedExtension>(extInfo => {
            return this.galleryClient
                .getExtension(
                    extInfo.publisher,
                    extInfo.id,
                    null,
                    GalleryInterfaces.ExtensionQueryFlags.IncludeVersions |
                        GalleryInterfaces.ExtensionQueryFlags.IncludeFiles |
                        GalleryInterfaces.ExtensionQueryFlags.IncludeCategoryAndTags |
                        GalleryInterfaces.ExtensionQueryFlags.IncludeSharedAccounts,
                )
                .then(extension => {
                    return extension;
                })
                .catch(errHandler.httpErr);
        });
    }
>>>>>>> 4e22859c
}

/**
 * Class that handles creating and deleting publishers
 */
export class PublisherManager extends GalleryBase {
    /**
     * Constructor
     * @param PublishSettings
     */
    constructor(protected settings: PublishSettings, protected galleryClient: IGalleryApi) {
        super(settings, galleryClient);
    }

    /**
     * Create a a publisher with the given name, displayName, and description
     * @param string Publisher's unique name
     * @param string Publisher's display name
     * @param string Publisher description
     * @return Q.Promise that is resolved when publisher is created
     */
    public createPublisher(name: string, displayName: string, description: string): Promise<any> {
        return this.galleryClient
            .createPublisher(<GalleryInterfaces.Publisher>{
                publisherName: name,
                displayName: displayName,
                longDescription: description,
                shortDescription: description,
            })
            .catch(errHandler.httpErr);
    }

    /**
     * Delete the publisher with the given name
     * @param string Publisher's unique name
     * @return Q.promise that is resolved when publisher is deleted
     */
    public deletePublisher(name: string): Promise<any> {
        return this.galleryClient.deletePublisher(name).catch(errHandler.httpErr);
    }
}

export class SharingManager extends GalleryBase {
    private id: Promise<string>;
    private publisher: Promise<string>;

<<<<<<< HEAD
	private id: Promise<string>;
	private publisher: Promise<string>;

	public shareWith(accounts: string[]): Promise<any> {
		return this.getExtInfo().then((extInfo) => {
			return Promise.all(accounts.map((account) => {
				trace.info("Sharing extension with %s.", account);
				return this.galleryClient.shareExtension(extInfo.publisher, extInfo.id, account).catch(errHandler.httpErr);
			}));
		});
	}

	public unshareWith(accounts: string[]): Promise<any> {
		return this.getExtInfo().then((extInfo) => {
			return Promise.all(accounts.map((account) => {
				return this.galleryClient.unshareExtension(extInfo.publisher, extInfo.id, account).catch(errHandler.httpErr);
			}));
		});
	}

	public unshareWithAll(): Promise<any> {
		return this.getSharedWithAccounts().then((accounts) => {
			return this.unshareWith(accounts);
		});
	}

	public getSharedWithAccounts() {
		return this.getExtensionInfo().then((ext) => {
			return ext.sharedWith.map(acct => acct.name);
		});
	}

	public getExtensionInfo(): Promise<GalleryInterfaces.PublishedExtension> {
		return this.getExtInfo().then<GalleryInterfaces.PublishedExtension>((extInfo) => {
			return this.galleryClient.getExtension(
				extInfo.publisher,
				extInfo.id,
				null,
				GalleryInterfaces.ExtensionQueryFlags.IncludeVersions |
				GalleryInterfaces.ExtensionQueryFlags.IncludeFiles |
				GalleryInterfaces.ExtensionQueryFlags.IncludeCategoryAndTags |
				GalleryInterfaces.ExtensionQueryFlags.IncludeSharedAccounts).then((extension) => {

					return extension;
				}).catch(errHandler.httpErr);
		});
	}
=======
    public shareWith(accounts: string[]): Promise<any> {
        return this.getExtInfo().then(extInfo => {
            return Promise.all(
                accounts.map(account => {
                    trace.info("Sharing extension with %s.", account);
                    return this.galleryClient.shareExtension(extInfo.publisher, extInfo.id, account).catch(errHandler.httpErr);
                }),
            );
        });
    }

    public unshareWith(accounts: string[]): Promise<any> {
        return this.getExtInfo().then(extInfo => {
            return Promise.all(
                accounts.map(account => {
                    return this.galleryClient.unshareExtension(extInfo.publisher, extInfo.id, account).catch(errHandler.httpErr);
                }),
            );
        });
    }

    public unshareWithAll(): Promise<any> {
        return this.getSharedWithAccounts().then(accounts => {
            return this.unshareWith(accounts);
        });
    }

    public getSharedWithAccounts() {
        return this.getExtensionInfo().then(ext => {
            return ext.sharedWith.map(acct => acct.name);
        });
    }
>>>>>>> 4e22859c
}

export class PackagePublisher extends GalleryBase {
    private static fastValidationInterval = 1000;
    private static fastValidationRetries = 50;
    private static fullValidationInterval = 15000;
    private static fullValidationRetries = 80;

    private checkVsixPublished(): Promise<CoreExtInfo> {
        return this.getExtInfo().then(extInfo => {
            return this.galleryClient
                .getExtension(extInfo.publisher, extInfo.id)
                .then(ext => {
                    if (ext) {
                        extInfo.published = true;
                        return extInfo;
                    }
                    return extInfo;
                })
                .catch<CoreExtInfo>(() => extInfo);
        });
    }

    /**
     * Publish the VSIX extension given by vsixPath
     * @param string path to a VSIX extension to publish
     * @return Q.Promise that is resolved when publish is complete
     */
    public publish(): Promise<GalleryInterfaces.PublishedExtension> {
        const extPackage: GalleryInterfaces.ExtensionPackage = {
            extensionManifest: fs.readFileSync(this.settings.vsixPath, "base64"),
        };
        trace.debug("Publishing %s", this.settings.vsixPath);

        // Check if the app is already published. If so, call the update endpoint. Otherwise, create.
        trace.info("Checking if this extension is already published");

        return this.getExtInfo().then(extInfo => {
            const quitValidation = this.settings.noWaitValidation
                ? "You passed --no-wait-validation, so TFX is exiting."
                : "You can choose to exit (Ctrl-C) if you don't want to wait.";
            const noWaitHelp = this.settings.noWaitValidation
                ? ""
                : "If you don't want TFX to wait for validation, use the --no-wait-validation parameter. ";
            const publicValidationMessage = `\n== Public Extension Validation In Progress ==\nBased on the package size, this can take up to 20 mins. ${quitValidation} To get the validation status, you may run the command below. ${noWaitHelp}This extension will be available after validation is successful.\n\n${colors.yellow(
                `tfx extension isvalid --publisher ${extInfo.publisher} --extension-id ${extInfo.id} --version ${extInfo.version} --service-url ${
                    this.settings.galleryUrl
                } --token <your PAT>`,
            )}`;
            return this.createOrUpdateExtension(extPackage).then(ext => {
                if (extInfo.isPublicExtension && this.settings.noWaitValidation) {
                    trace.info(publicValidationMessage);
                    return ext;
                } else {
                    const validaitonInProgressMessage = extInfo.isPublicExtension
                        ? publicValidationMessage
                        : "Validations are in progress. This should take only a few seconds, but in some cases may take a bit longer.";
                    trace.info(validaitonInProgressMessage);
                    const versions = ext.versions;
                    versions.sort((a, b) => b.lastUpdated.getTime() - a.lastUpdated.getTime());

                    const validationInterval = extInfo.isPublicExtension
                        ? PackagePublisher.fullValidationInterval
                        : PackagePublisher.fastValidationInterval;
                    const validationRetries = extInfo.isPublicExtension
                        ? PackagePublisher.fullValidationRetries
                        : PackagePublisher.fastValidationRetries;
                    const hangTightMessageRetryCount = extInfo.isPublicExtension ? -1 : 25;

                    return this.waitForValidation(
                        1000,
                        validationInterval,
                        validationRetries,
                        hangTightMessageRetryCount,
                        versions[0].version,
                    ).then(result => {
                        if (result === PackagePublisher.validated) {
                            return ext;
                        } else {
                            throw new Error(
                                "Extension validation failed. Please address the following issues and retry publishing.\n" +
                                    result,
                            );
                        }
                    });
                }
            });
        });
    }

    private createOrUpdateExtension(
        extPackage: GalleryInterfaces.ExtensionPackage,
    ): Promise<GalleryInterfaces.PublishedExtension> {
        return this.checkVsixPublished().then(extInfo => {
            let publishPromise;
            if (extInfo && extInfo.published) {
                trace.info("It is, %s the extension", colors.cyan("update").toString());
                publishPromise = this.galleryClient
                    .updateExtension(extPackage, extInfo.publisher, extInfo.id)
                    .catch(errHandler.httpErr);
            } else {
                trace.info("It isn't, %s a new extension.", colors.cyan("create").toString());
                publishPromise = this.galleryClient.createExtension(extPackage).catch(errHandler.httpErr);
            }
            return publishPromise.then(() => {
                return this.galleryClient.getExtension(
                    extInfo.publisher,
                    extInfo.id,
                    null,
                    GalleryInterfaces.ExtensionQueryFlags.IncludeVersions,
                );
            });
        });
    }

    public waitForValidation(
        interval: number,
        maxInterval: number,
        retries: number,
        showPatienceMessageAt: number,
        version?: string,
    ): Promise<string> {
        if (retries === 0) {
            throw new Error("Validation timed out. There may be a problem validating your extension. Please try again later.");
        } else if (retries === showPatienceMessageAt) {
            trace.info("This is taking longer than usual. Hang tight...");
        }

        trace.debug("Polling for validation (%s retries remaining).", retries.toString());

<<<<<<< HEAD
	private static validationPending = "__validation_pending";
	private static validated = "__validated";
	private static validationInterval = 1000;
	private static validationRetries = 50;

	private checkVsixPublished(): Promise<CoreExtInfo> {
		return this.getExtInfo().then((extInfo) => {
			return this.galleryClient.getExtension(extInfo.publisher, extInfo.id).then((ext) => {
				if (ext) {
					extInfo.published = true;
					return extInfo;
				}
				return extInfo;
			}).catch<{ id: string, publisher: string, version: string }>(() => extInfo);
		});
	}

	/**
	 * Publish the VSIX extension given by vsixPath
	 * @param string path to a VSIX extension to publish
	 * @return Q.Promise that is resolved when publish is complete
	 */
	public publish(): Promise<GalleryInterfaces.PublishedExtension> {

		let extPackage: GalleryInterfaces.ExtensionPackage = {
			extensionManifest: fs.readFileSync(this.settings.vsixPath, "base64")
		};
		trace.debug("Publishing %s", this.settings.vsixPath);

		// Check if the app is already published. If so, call the update endpoint. Otherwise, create.
		trace.info("Checking if this extension is already published");
		return this.createOrUpdateExtension(extPackage).then((ext) => {
			trace.info("Waiting for server to validate extension package...");
			let versions = ext.versions;
			versions.sort((a, b) => {
				let aTime = a.lastUpdated.getTime();
				let bTime = b.lastUpdated.getTime();
				return aTime < bTime ? 1 : (aTime === bTime ? 0 : -1);
			});
			return this.waitForValidation(versions[0].version).then((result) => {
				if (result === PackagePublisher.validated) {
					return ext;
				} else {
					throw "Extension validation failed. Please address the following issues and retry publishing.\n" + result;
				}
			});
		});
	}

	private createOrUpdateExtension(extPackage: GalleryInterfaces.ExtensionPackage): Promise<GalleryInterfaces.PublishedExtension> {
		return this.checkVsixPublished().then((extInfo) => {
			let publishPromise;
			if (extInfo && extInfo.published) {
				trace.info("It is, %s the extension", colors.cyan("update").toString());
				publishPromise = this.galleryClient.updateExtension(extPackage, extInfo.publisher, extInfo.id).catch(errHandler.httpErr);
			} else {
				trace.info("It isn't, %s a new extension.", colors.cyan("create").toString());
				publishPromise = this.galleryClient.createExtension(extPackage).catch(errHandler.httpErr);
			}
			return publishPromise.then(() => {
				return this.galleryClient.getExtension(extInfo.publisher, extInfo.id, null, GalleryInterfaces.ExtensionQueryFlags.IncludeVersions);
			});
		})
	}

	public waitForValidation(version?: string, interval = PackagePublisher.validationInterval, retries = PackagePublisher.validationRetries): Promise<string> {
		if (retries === 0) {
			throw "Validation timed out. There may be a problem validating your extension. Please try again later.";
		} else if (retries === 25) {
			trace.info("This is taking longer than usual. Hold tight...");
		}
		trace.debug("Polling for validation (%s retries remaining).", retries.toString());

		// Compiler nonsense below. Sorry.
		return (<Promise<string>><any>(Q.delay(this.getValidationStatus(version), interval))).then((status) => {
			trace.debug("--Retrieved validation status: %s", status);
			if (status === PackagePublisher.validationPending) {
				return this.waitForValidation(version, interval, retries - 1);
			} else {
				return Q.resolve(status); // otherwise TypeScript gets upset... I don't really know why.
			}
		});
	}

	public getValidationStatus(version?: string): Promise<string> {
		return this.getExtInfo().then((extInfo) => {
			return this.galleryClient.getExtension(extInfo.publisher, extInfo.id, extInfo.version, GalleryInterfaces.ExtensionQueryFlags.IncludeVersions).then((ext) => {
				if (!ext || ext.versions.length === 0) {
					throw "Extension not published.";
				}
				let extVersion = ext.versions[0];
				if (version) {
					extVersion = this.getVersionedExtension(ext, version);
				}
				// If there is a validationResultMessage, validation failed and this is the error
				// If the validated flag is missing and there is no validationResultMessage, validation is pending
				// If the validated flag is present and there is no validationResultMessage, the extension is validated.
				if (extVersion.validationResultMessage) {
					return extVersion.validationResultMessage;
				} else if ((extVersion.flags & GalleryInterfaces.ExtensionVersionFlags.Validated) === 0) {
					return PackagePublisher.validationPending;
				} else {
					return PackagePublisher.validated;
				}
			});
		});
	}

	private getVersionedExtension(extension: GalleryInterfaces.PublishedExtension, version: string): GalleryInterfaces.ExtensionVersion {
		let matches = extension.versions.filter(ev => ev.version === version);
		if (matches.length > 0) {
			return matches[0];
		} else {
			return null;
		}
	}
=======
        // Compiler nonsense below. Sorry.
        return (<Promise<string>>(<any>Q.delay(this.getValidationStatus(version), interval))).then(status => {
            trace.debug("--Retrieved validation status: %s", status);
            if (status === PackagePublisher.validationPending) {
                // exponentially increase interval until we reach max interval
                return this.waitForValidation(
                    Math.min(interval * 2, maxInterval),
                    maxInterval,
                    retries - 1,
                    showPatienceMessageAt,
                    version,
                );
            } else {
                return Q.resolve(status); // otherwise TypeScript gets upset... I don't really know why.
            }
        });
    }
>>>>>>> 4e22859c
}<|MERGE_RESOLUTION|>--- conflicted
+++ resolved
@@ -20,74 +20,6 @@
 }
 
 export class GalleryBase {
-<<<<<<< HEAD
-	private vsixInfoPromise: Promise<CoreExtInfo>;
-
-	/**
-	 * Constructor
-	 * @param PublishSettings
-	 */
-	constructor(protected settings: PublishSettings, protected galleryClient: IGalleryApi, extInfo?: CoreExtInfo) {
-		if (extInfo) {
-			this.vsixInfoPromise = Q.resolve(extInfo);
-		}
-
-		// if (!settings.galleryUrl || !/^https?:\/\//.test(settings.galleryUrl)) {
-		//     throw "Invalid or missing gallery URL.";
-		// }
-		// if (!settings.token || !/^[A-z0-9]{52}$/.test(settings.token)) {
-		//     throw "Invalid or missing personal access token.";
-		// }
-	}
-
-	protected getExtInfo(): Promise<CoreExtInfo> {
-		if (!this.vsixInfoPromise) {
-			this.vsixInfoPromise = GalleryBase.getExtInfo({
-				extensionId: this.settings.extensionId,
-				publisher: this.settings.publisher,
-				vsixPath: this.settings.vsixPath
-			});
-		}
-		return this.vsixInfoPromise;
-	}
-
-	public static getExtInfo(info: { extensionId?: string, publisher?: string, vsixPath?: string }): Promise<CoreExtInfo> {
-		let promise: Promise<CoreExtInfo>;
-		if (info.extensionId && info.publisher) {
-			promise = Q.resolve({ id: info.extensionId, publisher: info.publisher, version: null });
-		} else {
-			promise = Q.Promise<JSZip>((resolve, reject, notify) => {
-				fs.readFile(info.vsixPath, function (err, data) {
-					if (err) reject(err);
-					trace.debug("Read vsix as zip... Size (bytes): %s", data.length.toString());
-					try {
-						resolve(new zip(data));
-					} catch (err) {
-						reject(err);
-					}
-				});
-			}).then((zip) => {
-				trace.debug("Files in the zip: %s", Object.keys(zip.files).join(", "));
-				let vsixManifestFileNames = Object.keys(zip.files).filter(key => _.endsWith(key, "vsixmanifest"));
-				if (vsixManifestFileNames.length > 0) {
-					return Q.nfcall(xml2js.parseString, zip.files[vsixManifestFileNames[0]].asText());
-				} else {
-					throw "Could not locate vsix manifest!";
-				}
-			}).then((vsixManifestAsJson) => {
-				let extensionId: string = info.extensionId || _.get<any, string>(vsixManifestAsJson, "PackageManifest.Metadata[0].Identity[0].$.Id");
-				let extensionPublisher: string = info.publisher || _.get<any, string>(vsixManifestAsJson, "PackageManifest.Metadata[0].Identity[0].$.Publisher");
-				let extensionVersion: string = _.get<any, string>(vsixManifestAsJson, "PackageManifest.Metadata[0].Identity[0].$.Version");
-				if (extensionId && extensionPublisher) {
-					return { id: extensionId, publisher: extensionPublisher, version: extensionVersion };
-				} else {
-					throw new Error("Could not locate both the extension id and publisher in vsix manfiest! Ensure your manifest includes both a namespace and a publisher property, or specify the necessary --publisher and/or --extension options.");
-				}
-			});
-		}
-		return promise;
-	}
-=======
     public static validationPending = "__validation_pending";
     public static validated = "__validated";
 
@@ -248,7 +180,6 @@
                 .catch(errHandler.httpErr);
         });
     }
->>>>>>> 4e22859c
 }
 
 /**
@@ -295,55 +226,6 @@
     private id: Promise<string>;
     private publisher: Promise<string>;
 
-<<<<<<< HEAD
-	private id: Promise<string>;
-	private publisher: Promise<string>;
-
-	public shareWith(accounts: string[]): Promise<any> {
-		return this.getExtInfo().then((extInfo) => {
-			return Promise.all(accounts.map((account) => {
-				trace.info("Sharing extension with %s.", account);
-				return this.galleryClient.shareExtension(extInfo.publisher, extInfo.id, account).catch(errHandler.httpErr);
-			}));
-		});
-	}
-
-	public unshareWith(accounts: string[]): Promise<any> {
-		return this.getExtInfo().then((extInfo) => {
-			return Promise.all(accounts.map((account) => {
-				return this.galleryClient.unshareExtension(extInfo.publisher, extInfo.id, account).catch(errHandler.httpErr);
-			}));
-		});
-	}
-
-	public unshareWithAll(): Promise<any> {
-		return this.getSharedWithAccounts().then((accounts) => {
-			return this.unshareWith(accounts);
-		});
-	}
-
-	public getSharedWithAccounts() {
-		return this.getExtensionInfo().then((ext) => {
-			return ext.sharedWith.map(acct => acct.name);
-		});
-	}
-
-	public getExtensionInfo(): Promise<GalleryInterfaces.PublishedExtension> {
-		return this.getExtInfo().then<GalleryInterfaces.PublishedExtension>((extInfo) => {
-			return this.galleryClient.getExtension(
-				extInfo.publisher,
-				extInfo.id,
-				null,
-				GalleryInterfaces.ExtensionQueryFlags.IncludeVersions |
-				GalleryInterfaces.ExtensionQueryFlags.IncludeFiles |
-				GalleryInterfaces.ExtensionQueryFlags.IncludeCategoryAndTags |
-				GalleryInterfaces.ExtensionQueryFlags.IncludeSharedAccounts).then((extension) => {
-
-					return extension;
-				}).catch(errHandler.httpErr);
-		});
-	}
-=======
     public shareWith(accounts: string[]): Promise<any> {
         return this.getExtInfo().then(extInfo => {
             return Promise.all(
@@ -376,7 +258,6 @@
             return ext.sharedWith.map(acct => acct.name);
         });
     }
->>>>>>> 4e22859c
 }
 
 export class PackagePublisher extends GalleryBase {
@@ -507,124 +388,6 @@
 
         trace.debug("Polling for validation (%s retries remaining).", retries.toString());
 
-<<<<<<< HEAD
-	private static validationPending = "__validation_pending";
-	private static validated = "__validated";
-	private static validationInterval = 1000;
-	private static validationRetries = 50;
-
-	private checkVsixPublished(): Promise<CoreExtInfo> {
-		return this.getExtInfo().then((extInfo) => {
-			return this.galleryClient.getExtension(extInfo.publisher, extInfo.id).then((ext) => {
-				if (ext) {
-					extInfo.published = true;
-					return extInfo;
-				}
-				return extInfo;
-			}).catch<{ id: string, publisher: string, version: string }>(() => extInfo);
-		});
-	}
-
-	/**
-	 * Publish the VSIX extension given by vsixPath
-	 * @param string path to a VSIX extension to publish
-	 * @return Q.Promise that is resolved when publish is complete
-	 */
-	public publish(): Promise<GalleryInterfaces.PublishedExtension> {
-
-		let extPackage: GalleryInterfaces.ExtensionPackage = {
-			extensionManifest: fs.readFileSync(this.settings.vsixPath, "base64")
-		};
-		trace.debug("Publishing %s", this.settings.vsixPath);
-
-		// Check if the app is already published. If so, call the update endpoint. Otherwise, create.
-		trace.info("Checking if this extension is already published");
-		return this.createOrUpdateExtension(extPackage).then((ext) => {
-			trace.info("Waiting for server to validate extension package...");
-			let versions = ext.versions;
-			versions.sort((a, b) => {
-				let aTime = a.lastUpdated.getTime();
-				let bTime = b.lastUpdated.getTime();
-				return aTime < bTime ? 1 : (aTime === bTime ? 0 : -1);
-			});
-			return this.waitForValidation(versions[0].version).then((result) => {
-				if (result === PackagePublisher.validated) {
-					return ext;
-				} else {
-					throw "Extension validation failed. Please address the following issues and retry publishing.\n" + result;
-				}
-			});
-		});
-	}
-
-	private createOrUpdateExtension(extPackage: GalleryInterfaces.ExtensionPackage): Promise<GalleryInterfaces.PublishedExtension> {
-		return this.checkVsixPublished().then((extInfo) => {
-			let publishPromise;
-			if (extInfo && extInfo.published) {
-				trace.info("It is, %s the extension", colors.cyan("update").toString());
-				publishPromise = this.galleryClient.updateExtension(extPackage, extInfo.publisher, extInfo.id).catch(errHandler.httpErr);
-			} else {
-				trace.info("It isn't, %s a new extension.", colors.cyan("create").toString());
-				publishPromise = this.galleryClient.createExtension(extPackage).catch(errHandler.httpErr);
-			}
-			return publishPromise.then(() => {
-				return this.galleryClient.getExtension(extInfo.publisher, extInfo.id, null, GalleryInterfaces.ExtensionQueryFlags.IncludeVersions);
-			});
-		})
-	}
-
-	public waitForValidation(version?: string, interval = PackagePublisher.validationInterval, retries = PackagePublisher.validationRetries): Promise<string> {
-		if (retries === 0) {
-			throw "Validation timed out. There may be a problem validating your extension. Please try again later.";
-		} else if (retries === 25) {
-			trace.info("This is taking longer than usual. Hold tight...");
-		}
-		trace.debug("Polling for validation (%s retries remaining).", retries.toString());
-
-		// Compiler nonsense below. Sorry.
-		return (<Promise<string>><any>(Q.delay(this.getValidationStatus(version), interval))).then((status) => {
-			trace.debug("--Retrieved validation status: %s", status);
-			if (status === PackagePublisher.validationPending) {
-				return this.waitForValidation(version, interval, retries - 1);
-			} else {
-				return Q.resolve(status); // otherwise TypeScript gets upset... I don't really know why.
-			}
-		});
-	}
-
-	public getValidationStatus(version?: string): Promise<string> {
-		return this.getExtInfo().then((extInfo) => {
-			return this.galleryClient.getExtension(extInfo.publisher, extInfo.id, extInfo.version, GalleryInterfaces.ExtensionQueryFlags.IncludeVersions).then((ext) => {
-				if (!ext || ext.versions.length === 0) {
-					throw "Extension not published.";
-				}
-				let extVersion = ext.versions[0];
-				if (version) {
-					extVersion = this.getVersionedExtension(ext, version);
-				}
-				// If there is a validationResultMessage, validation failed and this is the error
-				// If the validated flag is missing and there is no validationResultMessage, validation is pending
-				// If the validated flag is present and there is no validationResultMessage, the extension is validated.
-				if (extVersion.validationResultMessage) {
-					return extVersion.validationResultMessage;
-				} else if ((extVersion.flags & GalleryInterfaces.ExtensionVersionFlags.Validated) === 0) {
-					return PackagePublisher.validationPending;
-				} else {
-					return PackagePublisher.validated;
-				}
-			});
-		});
-	}
-
-	private getVersionedExtension(extension: GalleryInterfaces.PublishedExtension, version: string): GalleryInterfaces.ExtensionVersion {
-		let matches = extension.versions.filter(ev => ev.version === version);
-		if (matches.length > 0) {
-			return matches[0];
-		} else {
-			return null;
-		}
-	}
-=======
         // Compiler nonsense below. Sorry.
         return (<Promise<string>>(<any>Q.delay(this.getValidationStatus(version), interval))).then(status => {
             trace.debug("--Retrieved validation status: %s", status);
@@ -642,5 +405,4 @@
             }
         });
     }
->>>>>>> 4e22859c
 }