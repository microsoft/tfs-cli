--- conflicted
+++ resolved
@@ -146,17 +146,10 @@
                     if (this.settings.revVersion) {
                         if (partial["version"] && partial.__origin) {
                             try {
-                                const splitVersion: string[] = partial["version"].split(".");
-                                const last = splitVersion.pop();
-                                const lastNum = Number(last);
-                                if (isNaN(lastNum)) {
-                                    throw new Error("Could not parse version number.");
-                                }
-                                splitVersion.push(String(lastNum + 1));
-                                const newVersionString = splitVersion.join(".");
-                                partial["version"] = newVersionString;
-
-<<<<<<< HEAD
+                                const parsedVersion = version.DynamicVersion.parse(partial["version"]);
+                                const newVersion = version.DynamicVersion.increase(parsedVersion);
+                                const newVersionString = newVersion.toString();
+
                                 updateVersionPromise = promisify(readFile)(partial.__origin, "utf8").then(versionPartial => {
                                     try {
                                         const newPartial = jsonInPlace(versionPartial).set("version", newVersionString);
@@ -175,43 +168,6 @@
                             }
                         }
                     }
-=======
-			return Promise.all(manifestPromises).then(partials => {
-				// Determine the targets so we can construct the builders
-				let targets: TargetDeclaration[] = [];
-				partials.forEach((partial) => {
-					if (_.isArray(partial["targets"])) {
-						targets = targets.concat(partial["targets"]);
-					}
-				});
-				this.extensionComposer = ComposerFactory.GetComposer(this.settings, targets);
-				this.manifestBuilders = this.extensionComposer.getBuilders();
-				let updateVersionPromise = Promise.resolve<void>(null);
-				partials.forEach((partial, partialIndex) => {
-					// Rev the version if necessary
-					if (this.settings.revVersion) {
-						if (partial["version"] && partial.__origin) {
-							try {
-								const dynVer = version.DynamicVersion.parse(partial["version"]);
-								const newVersion = version.DynamicVersion.increase(dynVer); 
-								const newVersionString = newVersion.toString();
-								partial["version"] = newVersionString;
-								updateVersionPromise = qfs.readFile(partial.__origin, "utf8").then(versionPartial => {
-									try {
-										const newPartial = jsonInPlace(versionPartial).set("version", newVersionString);
-										return qfs.writeFile(partial.__origin, newPartial);
-									}
-									catch (e) {
-										trace.warn("Failed to lex partial as JSON to update the version. Skipping version rev...");
-									}
-								});
-							}
-							catch (e) {
-								trace.warn("Could not parse %s as a semantic version (major.minor.patch). Skipping version rev...", partial["version"]);
-							}
-						}
-					}
->>>>>>> 6112c872
 
                     // Transform asset paths to be relative to the root of all manifests, verify assets
                     if (_.isArray(partial["files"])) {
