import { ManifestBuilder } from "./manifest";
import { ComposerFactory } from "./extension-composer-factory";
import { ExtensionComposer } from "./extension-composer";
import {
	FileDeclaration,
	LocalizedResources,
	MergeSettings,
	PackageFiles,
	ResourceSet,
	ResourcesFile,
	TargetDeclaration,
} from "./interfaces";
import { forwardSlashesPath, toZipItemName } from "./utils";
import _ = require("lodash");
import fs = require("fs");
import glob = require("glob");
import jju = require("jju");
import jsonInPlace = require("json-in-place");
import loc = require("./loc");
import path = require("path");
import trace = require("../../../lib/trace");
import version = require("../../../lib/dynamicVersion");

import { promisify } from "util";
import { readdir, readFile, writeFile, lstat } from "fs";
import { exists } from "../../../lib/fsUtils";

/**
 * Combines the vsix and vso manifests into one object
 */
export interface VsixComponents {
	builders: ManifestBuilder[];
	resources: ResourceSet;
}

/**
 * Facilitates the gathering/reading of partial manifests and creating the merged
 * manifests (one for each manifest builder)
 */
export class Merger {
	private extensionComposer: ExtensionComposer;
	private manifestBuilders: ManifestBuilder[];

	/**
	 * constructor. Instantiates one of each manifest builder.
	 */
	constructor(private settings: MergeSettings) {
		this.manifestBuilders = [];
	}

	private gatherManifests(): Promise<string[]> {
		trace.debug("merger.gatherManifests");

		if (this.settings.manifestGlobs && this.settings.manifestGlobs.length > 0) {
			const globs = this.settings.manifestGlobs.map(p => (path.isAbsolute(p) ? p : path.join(this.settings.root, p)));

			trace.debug("merger.gatherManifestsFromGlob");
			const promises = globs.map(
				pattern =>
					new Promise<string[]>((resolve, reject) => {
						glob(pattern, (err, matches) => {
							if (err) {
								reject(err);
							} else {
								resolve(matches);
							}
						});
					}),
			);

			return Promise.all(promises)
				.then(results => _.uniq(_.flatten<string>(results)))
				.then(results => {
					if (results.length > 0) {
						trace.debug("Merging %s manifests from the following paths: ", results.length.toString());
						results.forEach(path => trace.debug(path));
					} else {
						throw new Error(
							"No manifests found from the following glob patterns: \n" + this.settings.manifestGlobs.join("\n"),
						);
					}

					return results;
				});
		} else {
			const manifests = this.settings.manifests;
			if (!manifests || manifests.length === 0) {
				return Promise.reject("No manifests specified.");
			}
			this.settings.manifests = _.uniq(manifests).map(p => (path.isAbsolute(p) ? p : path.join(this.settings.root, p)));
			trace.debug(
				"Merging %s manifest%s from the following paths: ",
				manifests.length.toString(),
				manifests.length === 1 ? "" : "s",
			);
			manifests.forEach(path => trace.debug(path));
			return Promise.resolve(this.settings.manifests);
		}
	}

	private loadManifestJs(): any {
		trace.debug("merger.manifestJs");

		// build environment object from --env parameter
		const env = {};
		(this.settings.env || []).forEach(kvp => { 
			const [key, ...value] = kvp.split('=');
			env[key] = value.join('=');
		});

		const fullJsFile = path.resolve(this.settings.manifestJs);
		const manifestModuleFn = require(fullJsFile);
		if (!manifestModuleFn || typeof manifestModuleFn != "function") {
			throw new Error(`Missing export function from manifest-js file ${fullJsFile}`)
		}
		const manifestData = manifestModuleFn(env);
		if (!manifestData) {
			throw new Error(`The export function from manifest-js file ${fullJsFile} must return the manifest object`)
		}
		return manifestData;
	}	

	/**
	 * Finds all manifests and merges them into two JS Objects: vsoManifest and vsixManifest
	 * @return Q.Promise<SplitManifest> An object containing the two manifests
	 */
	public async merge(): Promise<VsixComponents> {
		trace.debug("merger.merge");

		let overridesProvided = false;
		const manifestPromises: Promise<any>[] = [];

		if (this.settings.manifestJs) {
			const result = this.loadManifestJs();
			result.__origin = this.settings.manifestJs; // save the origin in order to resolve relative paths later.
			manifestPromises.push(Promise.resolve(result));
		} else {
			let manifestFiles = await this.gatherManifests();
			manifestFiles.forEach(file => {
				manifestPromises.push(
					promisify(readFile)(file, "utf8").then(data => {
						const jsonData = data.replace(/^\uFEFF/, "");
						try {
							const result = this.settings.json5 ? jju.parse(jsonData) : JSON.parse(jsonData);
							result.__origin = file; // save the origin in order to resolve relative paths later.
							return result;
						} catch (err) {
							trace.error("Error parsing the JSON in %s: ", file);
							trace.debug(jsonData, null);
							throw err;
						}
					}),
				);
			});

			// Add the overrides if necessary
			if (this.settings.overrides) {
				overridesProvided = true;
				manifestPromises.push(Promise.resolve(this.settings.overrides));
			}			
		}

<<<<<<< HEAD
		return Promise.all(manifestPromises).then(partials => {
			// Determine the targets so we can construct the builders
			let targets: TargetDeclaration[] = [];
			partials.forEach(partial => {
				if (_.isArray(partial["targets"])) {
					targets = targets.concat(partial["targets"]);
				}
			});
			this.extensionComposer = ComposerFactory.GetComposer(this.settings, targets);
			this.manifestBuilders = this.extensionComposer.getBuilders();
			let updateVersionPromise = Promise.resolve<void>(null);
			partials.forEach((partial, partialIndex) => {
				// Rev the version if necessary
				if (this.settings.revVersion) {
					if (partial["version"] && partial.__origin) {
						try {
							const parsedVersion = version.DynamicVersion.parse(partial["version"]);
							const newVersion = version.DynamicVersion.increase(parsedVersion);
							const newVersionString = newVersion.toString();
							partial["version"] = newVersionString;

							updateVersionPromise = promisify(readFile)(partial.__origin, "utf8").then(versionPartial => {
								try {
									let newPartial: any;
									if (this.settings.json5) {
										const parsed = jju.parse(versionPartial);
										parsed["version"] = newVersionString;
										newPartial = jju.update(versionPartial, parsed);
									} else {
										newPartial = jsonInPlace(versionPartial).set("version", newVersionString);
=======
			return Promise.all(manifestPromises).then(partials => {
				// Determine the targets so we can construct the builders
				let targets: TargetDeclaration[] = [];
				partials.forEach(partial => {
					if (_.isArray(partial["targets"])) {
						targets = targets.concat(partial["targets"]);
					}
				});
				this.extensionComposer = ComposerFactory.GetComposer(this.settings, targets);
				this.manifestBuilders = this.extensionComposer.getBuilders();
				let updateVersionPromise = Promise.resolve<void>(null);
				partials.forEach((partial, partialIndex) => {
					// Rev the version if necessary
					if (this.settings.revVersion) {
						if (partial["version"] && partial.__origin) {
							try {
								const parsedVersion = version.DynamicVersion.parse(partial["version"]);
								const newVersion = version.DynamicVersion.increase(parsedVersion);
								const newVersionString = newVersion.toString();
								partial["version"] = newVersionString;

								updateVersionPromise = promisify(readFile)(partial.__origin, "utf8").then(versionPartial => {
									try {
										let newPartial: any;
										if (this.settings.json5) {
											const parsed = jju.parse(versionPartial);
											parsed["version"] = newVersionString;
											newPartial = jju.update(versionPartial, parsed);
										} else {
											newPartial = jsonInPlace(versionPartial).set("version", newVersionString).toString();
										}
										return promisify(writeFile)(partial.__origin, newPartial);
									} catch (e) {
										trace.warn(
											"Failed to lex partial as JSON to update the version. Skipping version rev...",
										);
>>>>>>> 72c0158b
									}
									return promisify(writeFile)(partial.__origin, newPartial);
								} catch (e) {
									trace.warn(
										"Failed to lex partial as JSON to update the version. Skipping version rev...",
									);
								}
							});
						} catch (e) {
							trace.warn(
								"Could not parse %s as a version (e.g. major.minor.patch). Skipping version rev...",
								partial["version"],
							);
						}
					}
				}

				// Transform asset paths to be relative to the root of all manifests, verify assets
				if (_.isArray(partial["files"])) {
					(<Array<FileDeclaration>>partial["files"]).forEach(asset => {
						const keys = Object.keys(asset);
						if (keys.indexOf("path") < 0) {
							throw new Error("Files must have an absolute or relative (to the manifest) path.");
						}
						let absolutePath;
						if (path.isAbsolute(asset.path)) {
							absolutePath = asset.path;
						} else {
							absolutePath = path.join(path.dirname(partial.__origin), asset.path);
						}
						asset.path = path.relative(this.settings.root, absolutePath);
					});
				}
				// Transform icon paths as above
				if (_.isObject(partial["icons"])) {
					const icons = partial["icons"];
					Object.keys(icons).forEach((iconKind: string) => {
						const absolutePath = path.join(path.dirname(partial.__origin), icons[iconKind]);
						icons[iconKind] = path.relative(this.settings.root, absolutePath);
					});
				}

				// Expand any directories listed in the files array
				if (_.isArray(partial["files"])) {
					for (let i = partial["files"].length - 1; i >= 0; --i) {
						const fileDecl: FileDeclaration = partial["files"][i];
						const fsPath = path.join(this.settings.root, fileDecl.path);
						if (fs.lstatSync(fsPath).isDirectory()) {
							Array.prototype.splice.apply(
								partial["files"],
								(<any[]>[i, 1]).concat(this.pathToFileDeclarations(fsPath, this.settings.root, fileDecl)),
							);
						}
					}
				}

				// Process each key by each manifest builder.
				Object.keys(partial).forEach(key => {
					const isOverridePartial = partials.length - 1 === partialIndex && overridesProvided;
					if (partial[key] !== undefined && (partial[key] !== null || isOverridePartial)) {
						// Notify each manifest builder of the key/value pair
						this.manifestBuilders.forEach(builder => {
							builder.processKey(key, partial[key], isOverridePartial);
						});
					}
				});
			});

			// Generate localization resources
			const locPrepper = new loc.LocPrep.LocKeyGenerator(this.manifestBuilders);
			const resources = locPrepper.generateLocalizationKeys();

			// Build up resource data by reading the translations from disk
			return this.buildResourcesData().then(resourceData => {
				if (resourceData) {
					resourceData["defaults"] = resources.combined;
				}

				// Build up a master file list
				const packageFiles: PackageFiles = {};
				this.manifestBuilders.forEach(builder => {
					_.assign(packageFiles, builder.files);
				});

				const components: VsixComponents = { builders: this.manifestBuilders, resources: resources };

				// Finalize each builder
				return Promise.all(
					[updateVersionPromise].concat(
						this.manifestBuilders.map(b => b.finalize(packageFiles, resourceData, this.manifestBuilders)),
					),
				).then(() => {
					// const the composer do validation
					return this.extensionComposer.validate(components).then(validationResult => {
						if (validationResult.length === 0 || this.settings.bypassValidation) {
							return components;
						} else {
							throw new Error(
								"There were errors with your extension. Address the following and re-run the tool.\n" +
									validationResult,
							);
						}
					});
				});
			});
		});
	}

	/**
	 * For each folder F under the localization folder (--loc-root),
	 * look for a resources.resjson file within F. If it exists, split the
	 * resources.resjson into one file per manifest. Add
	 * each to the vsix archive as F/<manifest_loc_path> and F/Extension.vsixlangpack
	 */
	private buildResourcesData(): Promise<LocalizedResources> {
		// Make sure locRoot is set, that it refers to a directory, and
		// iterate each subdirectory of that.
		if (!this.settings.locRoot) {
			return Promise.resolve<LocalizedResources>(null);
		}
		const stringsPath = path.resolve(this.settings.locRoot);

		const data: LocalizedResources = { defaults: null };

		// Check that --loc-root exists and is a directory.

		return exists(stringsPath)
			.then(exists => {
				if (exists) {
					return promisify(lstat)(stringsPath).then((stats: fs.Stats) => {
						if (stats.isDirectory()) {
							return true;
						}
					});
				} else {
					return Promise.resolve(false);
				}
			})
			.then(stringsFolderExists => {
				if (!stringsFolderExists) {
					return Promise.resolve<void[]>(null);
				}

				// stringsPath exists and is a directory - read it.
				return promisify(readdir)(stringsPath).then((files: string[]) => {
					const promises: Promise<void>[] = [];
					files.forEach(languageTag => {
						const filePath = path.join(stringsPath, languageTag);
						const promise = promisify(lstat)(filePath).then(fileStats => {
							if (fileStats.isDirectory()) {
								// We're under a language tag directory within locRoot. Look for
								// resources.resjson and use that to generate manfiest files
								const resourcePath = path.join(filePath, "resources.resjson");
								return exists(resourcePath).then<void>(exists => {
									if (exists) {
										// A resources.resjson file exists in <locRoot>/<language_tag>/
										return promisify(readFile)(resourcePath, "utf8").then((contents: string) => {
											const resourcesObj = JSON.parse(contents);
											data[languageTag] = resourcesObj;
										});
									}
								});
							}
						});
						promises.push(promise);
					});
					return Promise.all(promises);
				});
			})
			.then(() => {
				return data;
			});
	}

	/**
	 * Recursively converts a given path to a flat list of FileDeclaration
	 * @TODO: Async.
	 */
	private pathToFileDeclarations(fsPath: string, root: string, fileDecl: FileDeclaration): FileDeclaration[] {
		let files: FileDeclaration[] = [];
		if (fs.lstatSync(fsPath).isDirectory()) {
			trace.debug("Path '%s` is a directory. Adding all contained files (recursive).", fsPath);
			fs.readdirSync(fsPath).forEach(dirChildPath => {
				trace.debug("-- %s", dirChildPath);
				files = files.concat(this.pathToFileDeclarations(path.join(fsPath, dirChildPath), root, fileDecl));
			});
		} else {
			const relativePath = path.relative(root, fsPath);
			let partName: any = "/" + relativePath;
			if (fileDecl.partName || fileDecl.packagePath) {
				partName = fileDecl.partName || fileDecl.packagePath;
				if (typeof partName === "string") {
					partName = toZipItemName(
						forwardSlashesPath(_.trimEnd(partName, "/") + relativePath.substr(fileDecl.path.length)),
					);
				} else {
					partName = partName.map(pn =>
						toZipItemName(forwardSlashesPath(_.trimEnd(pn, "/") + relativePath.substr(fileDecl.path.length))),
					);
				}
			}

			files.push({
				path: relativePath,
				partName: partName,
				auto: true,
				addressable: fileDecl.addressable,
			});
		}
		return files;
	}
}<|MERGE_RESOLUTION|>--- conflicted
+++ resolved
@@ -160,7 +160,6 @@
 			}			
 		}
 
-<<<<<<< HEAD
 		return Promise.all(manifestPromises).then(partials => {
 			// Determine the targets so we can construct the builders
 			let targets: TargetDeclaration[] = [];
@@ -190,45 +189,7 @@
 										parsed["version"] = newVersionString;
 										newPartial = jju.update(versionPartial, parsed);
 									} else {
-										newPartial = jsonInPlace(versionPartial).set("version", newVersionString);
-=======
-			return Promise.all(manifestPromises).then(partials => {
-				// Determine the targets so we can construct the builders
-				let targets: TargetDeclaration[] = [];
-				partials.forEach(partial => {
-					if (_.isArray(partial["targets"])) {
-						targets = targets.concat(partial["targets"]);
-					}
-				});
-				this.extensionComposer = ComposerFactory.GetComposer(this.settings, targets);
-				this.manifestBuilders = this.extensionComposer.getBuilders();
-				let updateVersionPromise = Promise.resolve<void>(null);
-				partials.forEach((partial, partialIndex) => {
-					// Rev the version if necessary
-					if (this.settings.revVersion) {
-						if (partial["version"] && partial.__origin) {
-							try {
-								const parsedVersion = version.DynamicVersion.parse(partial["version"]);
-								const newVersion = version.DynamicVersion.increase(parsedVersion);
-								const newVersionString = newVersion.toString();
-								partial["version"] = newVersionString;
-
-								updateVersionPromise = promisify(readFile)(partial.__origin, "utf8").then(versionPartial => {
-									try {
-										let newPartial: any;
-										if (this.settings.json5) {
-											const parsed = jju.parse(versionPartial);
-											parsed["version"] = newVersionString;
-											newPartial = jju.update(versionPartial, parsed);
-										} else {
 											newPartial = jsonInPlace(versionPartial).set("version", newVersionString).toString();
-										}
-										return promisify(writeFile)(partial.__origin, newPartial);
-									} catch (e) {
-										trace.warn(
-											"Failed to lex partial as JSON to update the version. Skipping version rev...",
-										);
->>>>>>> 72c0158b
 									}
 									return promisify(writeFile)(partial.__origin, newPartial);
 								} catch (e) {
