--- conflicted
+++ resolved
@@ -20,7 +20,7 @@
  */
 export class Login extends TfCommand<CoreArguments, LoginResult> {
 	protected description = "Login and cache credentials using a PAT or basic auth.";
-	public exec(): Promise<LoginResult> {
+	public exec(): Q.Promise<LoginResult> {
 		trace.debug('Login.exec');
 		let authHandler;
 		return this.commandArgs.serviceUrl.val().then((collectionUrl) => {
@@ -30,21 +30,8 @@
 			}).then((webApi) => {
 				let agentApi = webApi.getTaskAgentApi();
 				return Q.Promise<LoginResult>((resolve, reject) => {
-<<<<<<< HEAD
-					agentApi.connect((err, statusCode, obj) => {
-						trace.debug("Response code: %s", statusCode)
-                        if (statusCode && statusCode === 401) {
-							trace.debug("Connection failed: invalid credentials.");
-							reject("Invalid credentials.");
-						} else if (err) {
-							trace.debug("Connection failed.");
-							reject("Connection failed. Check your internet connection & collection URL." + os.EOL + "Message: " + err.message);
-						}
-=======
 
-					return agentApi.connect().then((obj) => {
->>>>>>> 2c029d29
-						let tfxCredStore = getCredentialStore("tfx");
+					return agentApi.connect().then((obj) => {						let tfxCredStore = getCredentialStore("tfx");
 						let tfxCache = new DiskCache("tfx");
 						let credString;
 						if (authHandler.username === "OAuth") {
