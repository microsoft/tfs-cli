--- conflicted
+++ resolved
@@ -2,14 +2,8 @@
 import { DiskCache } from "../lib/diskcache";
 import { getCredentialStore } from "../lib/credstore";
 import colors = require("colors");
-<<<<<<< HEAD
-import os = require('os');
-import trace = require('../lib/trace');
-import Q = require('q');
-=======
 import os = require("os");
 import trace = require("../lib/trace");
->>>>>>> b2c4ad39
 
 export function getCommand(args: string[]): Login {
     // this just offers description for help and to offer sub commands
@@ -24,52 +18,6 @@
  * Facilitates a "log in" to a service by caching credentials.
  */
 export class Login extends TfCommand<CoreArguments, LoginResult> {
-<<<<<<< HEAD
-	protected description = "Login and cache credentials using a PAT or basic auth.";
-	protected serverCommand = true;
-
-	public exec(): Promise<LoginResult> {
-		trace.debug('Login.exec');
-		let authHandler;
-		return this.commandArgs.serviceUrl.val().then((collectionUrl) => {
-			return this.getCredentials(collectionUrl, false).then((handler) => {
-				authHandler = handler;
-				return this.getWebApi();
-			}).then((webApi) => {
-				let agentApi = webApi.getTaskAgentApi();
-				return Q.Promise<LoginResult>((resolve, reject) => {
-					if (collectionUrl.includes('visualstudio.com') && !collectionUrl.toLocaleLowerCase().includes('defaultcollection')) {
-						if (collectionUrl[collectionUrl.length - 1] == '/')
-							collectionUrl = collectionUrl.substring(0, collectionUrl.length - 1);
-						collectionUrl = collectionUrl + '/DefaultCollection'
-					}
-					return agentApi.connect().then((obj) => {
-						let tfxCredStore = getCredentialStore("tfx");
-						let tfxCache = new DiskCache("tfx");
-						let credString;
-						if (authHandler.username === "OAuth") {
-							credString = "pat:" + authHandler.password;
-						} else {
-							credString = "basic:" + authHandler.username + ":" + authHandler.password;
-						}
-						trace.info(colors.green("Logged in successfully"));
-						return tfxCredStore.storeCredential(collectionUrl, "allusers", credString).then(() => {
-							return tfxCache.setItem("cache", "connection", collectionUrl);
-						});
-					}).catch((err) => {
-						if (err && err.statusCode && err.statusCode === 401) {
-							trace.error("Connection failed: invalid credentials.");
-							throw "Invalid credentials.";
-						} else if (err) {
-							trace.error("Connection failed.");
-							throw "Connection failed. Check your internet connection & collection URL." + os.EOL + "Message: " + err.message;
-						}
-					});
-				});
-			});
-		});
-	}
-=======
     protected description = "Login and cache credentials using a PAT or basic auth.";
     protected serverCommand = true;
 
@@ -84,7 +32,6 @@
                 })
                 .then(webApi => {
                     let agentApi = webApi.getTaskAgentApi();
->>>>>>> b2c4ad39
 
                     return agentApi
                         .connect()
