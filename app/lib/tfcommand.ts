--- conflicted
+++ resolved
@@ -222,22 +222,6 @@
 	 * Register arguments that may be used with this command.
 	 */
 	protected setCommandArgs(): void {
-<<<<<<< HEAD
-		this.registerCommandArgument("project", "Project name", null, args.StringArgument);
-		this.registerCommandArgument("root", "Root directory", null, args.ExistingDirectoriesArgument, ".");
-		this.registerCommandArgument("authType", "Authentication Method", "Method of authentication ('pat' or 'basic').", args.StringArgument, "pat");
-		this.registerCommandArgument("serviceUrl", "Service URL", "URL to the service you will connect to, e.g. https://youraccount.visualstudio.com/DefaultCollection.", args.StringArgument);
-		this.registerCommandArgument("password", "Password", "Password to use for basic authentication.", args.SilentStringArgument);
-		this.registerCommandArgument("token", "Personal access token", null, args.SilentStringArgument);
-		this.registerCommandArgument("save", "Save settings", "Save arguments for the next time a command in this command group is run.", args.BooleanArgument, "false");
-		this.registerCommandArgument("username", "Username", "Username to use for basic authentication.", args.StringArgument);
-		this.registerCommandArgument("output", "Output destination", "Method to use for output. Options: friendly, json, clipboard.", args.StringArgument, "friendly");
-		this.registerCommandArgument("json", "Output as JSON", "Alias for --output json.", args.BooleanArgument, "false");
-		this.registerCommandArgument("fiddler", "Use Fiddler proxy", "Set up the fiddler proxy for HTTP requests (for debugging purposes).", args.BooleanArgument, "false");
-		this.registerCommandArgument("proxy", "Proxy server", "Use the specified proxy server for HTTP traffic.", args.StringArgument, null);
-		this.registerCommandArgument("help", "Help", "Get help for any command.", args.BooleanArgument, "false");
-		this.registerCommandArgument("noPrompt", "No Prompt", "Do not prompt the user for input (instead, raise an error).", args.BooleanArgument, "false");
-=======
 		this.registerCommandArgument(["project", "-p"], "Project name", null, args.StringArgument);
 		this.registerCommandArgument(["root", "-r"], "Root directory", null, args.ExistingDirectoriesArgument, ".");
 		this.registerCommandArgument(["authType"], "Authentication Method", "Method of authentication ('pat' or 'basic').", args.StringArgument, "pat");
@@ -252,7 +236,6 @@
 		this.registerCommandArgument(["proxy"],"Proxy server", "Use the specified proxy server for HTTP traffic.", args.StringArgument, null);
 		this.registerCommandArgument(["help", "-h"], "Help", "Get help for any command.", args.BooleanArgument, "false");
 		this.registerCommandArgument(["noPrompt"], "No Prompt", "Do not prompt the user for input (instead, raise an error).", args.BooleanArgument, "false");
->>>>>>> 687de978
 	}
 
 	/**
