--- conflicted
+++ resolved
@@ -42,532 +42,6 @@
 }
 
 export abstract class TfCommand<TArguments extends CoreArguments, TResult> {
-<<<<<<< HEAD
-	protected commandArgs: TArguments = <TArguments>{};
-	private groupedArgs: { [key: string]: string[] };
-	private initialized: Promise<Executor<any>>;
-	protected webApi: WebApi;
-	protected description: string = "A suite of command line tools to interact with Visual Studio Team Services.";
-	public connection: TfsConnection;
-
-	protected abstract serverCommand;
-
-	/**
-	 * @param serverCommand True to initialize the WebApi object during init phase.
-	 */
-	constructor(public passedArgs: string[]) {
-		this.setCommandArgs();
-	}
-
-	/**
-	 * Returns a promise that is resolved when this command is initialized and
-	 * ready to be executed.
-	 */
-	public ensureInitialized(): Promise<Executor<any>> {
-		return this.initialized || this.initialize();
-	}
-
-	protected initialize(): Promise<Executor<any>> {
-		this.initialized = this.commandArgs.help.val().then((needHelp) => {
-			if (needHelp) {
-				return this.run.bind(this, this.getHelp.bind(this));
-			} else {
-				// Set the fiddler proxy
-				return this.commandArgs.fiddler.val().then((useProxy) => {
-					if (useProxy) {
-						process.env.HTTP_PROXY = "http://127.0.0.1:8888";
-					}
-				}).then(() => {
-					// Set custom proxy 
-					return this.commandArgs.proxy.val(true).then((proxy) => {
-						if (proxy) {
-							process.env.HTTP_PROXY = proxy;
-						}
-					});
-				}).then(() => {
-					// Set the no-prompt flag 
-					return this.commandArgs.noPrompt.val(true).then((noPrompt) => {
-						common.NO_PROMPT = noPrompt;
-					});
-				}).then(() => {
-					// Set the cached service url
-					return this.commandArgs.serviceUrl.val(true).then((serviceUrl) => {
-						if (!serviceUrl && !process.env["TFX_BYPASS_CACHE"] && common.EXEC_PATH.join("") !== "login") {
-							let diskCache = new DiskCache("tfx");
-							return diskCache.itemExists("cache", "connection").then((isConnection) => {
-								let connectionUrlPromise: Promise<string>;
-								if (!isConnection) {
-									connectionUrlPromise = Promise.resolve<string>(null);
-								} else {
-									connectionUrlPromise = diskCache.getItem("cache", "connection");
-								}
-								return connectionUrlPromise.then((url) => {
-									if (url) {
-										this.commandArgs.serviceUrl.setValue(url);
-									}
-								});
-							});
-						} else {
-							return Promise.resolve<void>(null);
-						}
-					});
-				}).then(() => {
-					let apiPromise = Promise.resolve<any>(null);
-					if (this.serverCommand) {
-						apiPromise = this.getWebApi().then(_ => { });
-					}
-					return apiPromise.then(() => {
-						return this.run.bind(this, this.exec.bind(this));
-					});
-				});
-			}
-		});
-		return this.initialized;
-	}
-
-	private getGroupedArgs(): { [key: string]: string[] } {
-		if (!this.groupedArgs) {
-			let group: { [key: string]: string[] } = {};
-
-			let currentArg = null;
-			this.passedArgs.forEach((arg) => {
-				if (_.startsWith(arg, "--")) {
-					currentArg = _.camelCase(arg.substr(2));
-					group[currentArg] = [];
-					return;
-				}
-				// short args/alias support - allow things like -abc "cat" "dog"
-				// which means the same as --arg-a --arg-b --arg-c "cat" "dog"
-				if (_.startsWith(arg, "-")) {
-					const shorthandArgs = arg.substr(1).split("");
-					for (const shArg of shorthandArgs) {
-						const shorthandArg = "-" + shArg;
-						group[shorthandArg] = [];
-						currentArg = shorthandArg;
-					}
-					return;
-				}
-				if (currentArg) {
-					group[currentArg].push(arg);
-				}
-			});
-
-			this.groupedArgs = group;
-		}
-		return this.groupedArgs;
-	}
-
-	/**
-	 * Registers an argument that this command can accept from the command line
-	 * 
-	 * @param name Name of the argument. This is what is passed in on the command line, e.g. "authType" 
-	 *        is passed in with --auth-type. Can be an array for aliases, but the first item is how the
-	 *        argument's value is accessed, e.g. this.commandArgs.authType.val().
-	 *        An argument can have one shorthand argument: a dash followed by a single letter. This is
-	 *        passed at the command line with a single dash, e.g. -u. Multiple boolean shorthand arguments
-	 *        can be passed with a single dash: -abcd. See setCommandArgs for usage examples.
-	 * @param friendlyName Name to display to the user in help.
-	 * @param description Description to display in help.
-	 * @param ctor Constructor for the type of argument this is (e.g. string, number, etc.)
-	 * @param defaultValue Default value of the argument, null for no default, undefined to prompt the user.
-	 */
-	protected registerCommandArgument<T extends args.Argument<any>>(
-		name: string | string[],
-		friendlyName: string,
-		description: string,
-		ctor: new (name: string, friendlyName: string, description: string, value: string | string[], hasDefaultValue?: boolean, argAliases?: string[]) => T,
-		defaultValue?: string | string[]): void {
-
-		const fixedArgNames = (typeof name === "string" ? [name] : name).map(a => a.substr(0, 2) === "--" ? a.substr(0, 2) : a);
-		const argName = fixedArgNames[0];
-		const argAliases = fixedArgNames.slice(1);
-
-		let groupedArgs = this.getGroupedArgs();
-
-		let argValue = groupedArgs[argName];
-		if (argValue === undefined) {
-			for (const alias of argAliases) {
-				if (groupedArgs[alias]) {
-					argValue = groupedArgs[alias];
-					break;
-				}
-			}
-		}
-
-		if (argValue) {
-			this.commandArgs[argName] = new ctor(argName, friendlyName, description, argValue, false, argAliases);
-		} else {
-			this.commandArgs[argName] = new ctor(argName, friendlyName, description, defaultValue, true, argAliases);
-		}
-	}
-
-	/**
-	 * Register arguments that may be used with this command.
-	 */
-	protected setCommandArgs(): void {
-		this.registerCommandArgument(["project", "-p"], "Project name", null, args.StringArgument);
-		this.registerCommandArgument(["root", "-r"], "Root directory", null, args.ExistingDirectoriesArgument, ".");
-		this.registerCommandArgument(["authType"], "Authentication Method", "Method of authentication ('pat' or 'basic').", args.StringArgument, "pat");
-		this.registerCommandArgument(["serviceUrl", "-u"], "Service URL", "URL to the service you will connect to, e.g. https://youraccount.visualstudio.com/DefaultCollection.", args.StringArgument);
-		this.registerCommandArgument(["password"], "Password", "Password to use for basic authentication.", args.SilentStringArgument);
-		this.registerCommandArgument(["token", "-t"], "Personal access token", null, args.SilentStringArgument);
-		this.registerCommandArgument(["save"], "Save settings", "Save arguments for the next time a command in this command group is run.", args.BooleanArgument, "false");
-		this.registerCommandArgument(["username"], "Username", "Username to use for basic authentication.", args.StringArgument);
-		this.registerCommandArgument(["output"], "Output destination", "Method to use for output. Options: friendly, json, clipboard.", args.StringArgument, "friendly");
-		this.registerCommandArgument(["json"], "Output as JSON", "Alias for --output json.", args.BooleanArgument, "false");
-		this.registerCommandArgument(["fiddler"], "Use Fiddler proxy", "Set up the fiddler proxy for HTTP requests (for debugging purposes).", args.BooleanArgument, "false");
-		this.registerCommandArgument(["proxy"], "Proxy server", "Use the specified proxy server for HTTP traffic.", args.StringArgument, null);
-		this.registerCommandArgument(["help", "-h"], "Help", "Get help for any command.", args.BooleanArgument, "false");
-		this.registerCommandArgument(["noPrompt"], "No Prompt", "Do not prompt the user for input (instead, raise an error).", args.BooleanArgument, "false");
-	}
-
-	/**
-	 * Return a list of registered arguments that should be displayed when help is emitted.
-	 */
-	protected getHelpArgs(): string[] {
-		return [];
-	}
-
-	/**
-	 * Get a BasicCredentialHandler based on the command arguments:
-	 * If username & password are passed in, use those.
-	 * If token is passed in, use that.
-	 * Else, check the authType - if it is "pat", prompt for a token
-	 * If it is "basic", prompt for username and password.
-	 */
-	protected getCredentials(serviceUrl: string, useCredStore: boolean = true): Promise<BasicCredentialHandler> {
-		return Promise.all([
-			this.commandArgs.authType.val(),
-			this.commandArgs.token.val(true),
-			this.commandArgs.username.val(true),
-			this.commandArgs.password.val(true)
-		]).then((values) => {
-			const [authType, token, username, password] = values;
-			if (username && password) {
-				return getBasicHandler(username, password);
-			} else {
-				if (token) {
-					return getBasicHandler("OAuth", token);
-				} else {
-					let getCredentialPromise;
-					if (useCredStore) {
-						getCredentialPromise = getCredentialStore("tfx").getCredential(serviceUrl, "allusers");
-					} else {
-						getCredentialPromise = Q.reject();
-					}
-					return getCredentialPromise.then((credString: string) => {
-						if (credString.length <= 6) {
-							throw "Could not get credentials from credential store.";
-						}
-						if (credString.substr(0, 3) === "pat") {
-							return getBasicHandler("OAuth", credString.substr(4));
-						} else if (credString.substr(0, 5) === "basic") {
-							let rest = credString.substr(6);
-							let unpwDividerIndex = rest.indexOf(":");
-							let username = rest.substr(0, unpwDividerIndex);
-							let password = rest.substr(unpwDividerIndex + 1);
-							if (username && password) {
-								return getBasicHandler(username, password);
-							} else {
-								throw "Could not get credentials from credential store.";
-							}
-						}
-					}).catch(() => {
-						if (authType.toLowerCase() === "pat") {
-							return this.commandArgs.token.val().then((token) => {
-								return getBasicHandler("OAuth", token);
-							});
-						} else if (authType.toLowerCase() === "basic") {
-							return this.commandArgs.username.val().then((username) => {
-								return this.commandArgs.password.val().then((password) => {
-									return getBasicHandler(username, password);
-								});
-							});
-						} else {
-							throw new Error("Unsupported auth type. Currently, 'pat' and 'basic' auth are supported.");
-						}
-					});
-				}
-			}
-		});
-	}
-
-	public getWebApi(): Promise<WebApi> {
-		return this.commandArgs.serviceUrl.val().then((url) => {
-			return this.getCredentials(url).then((handler) => {
-				this.connection = new TfsConnection(url);
-				this.webApi = new WebApi(url, handler);
-				return this.webApi;
-			});
-		});
-	}
-
-	public run(main: (cmd?: command.TFXCommand) => Promise<any>, cmd?: command.TFXCommand): Promise<void> {
-		return main(cmd).then((result) => {
-			return this.output(result).then(() => {
-				return this.dispose();
-			});
-		});
-	}
-
-	/**
-	 * exec does some work and resolves to some kind of output. This method may
-	 * log/trace during execution, but produces one single output in the end.
-	 */
-	protected abstract exec(): Promise<TResult>;
-
-	/**
-	 * Should be called after exec. In here we will write settings to fs if necessary.
-	 */
-	public dispose(): Promise<void> {
-		let newToCache = {};
-		return this.commandArgs.save.val().then((shouldSave) => {
-			if (shouldSave) {
-				let cacheKey = path.resolve().replace("/\.\[\]/g", "-") + "." +
-					common.EXEC_PATH.slice(0, common.EXEC_PATH.length - 1).join("/");
-				let getValuePromises: Promise<void>[] = [];
-				Object.keys(this.commandArgs).forEach((arg) => {
-					let argObj = <args.Argument<any>>this.commandArgs[arg];
-					if (!argObj.hasDefaultValue) {
-						let pr = argObj.val().then((value) => {
-							// don"t cache these 5 options.
-							if (["username", "password", "save", "token", "help"].indexOf(arg) < 0) {
-								_.set(newToCache, cacheKey + "." + arg, value);
-							}
-						});
-						getValuePromises.push(pr);
-					}
-				});
-				return Promise.all(getValuePromises).then<void>(() => {
-					return args.getOptionsCache().then((existingCache) => {
-						// custom shallow-ish merge of cache properties.
-						let newInThisCommand = _.get(newToCache, cacheKey);
-						if (!_.get(existingCache, cacheKey)) {
-							_.set(existingCache, cacheKey, {});
-						}
-						if (newInThisCommand) {
-							Object.keys(newInThisCommand).forEach((key) => {
-								_.set(existingCache, cacheKey + "." + key, newInThisCommand[key]);
-							});
-							new DiskCache("tfx").setItem("cache", "command-options", JSON.stringify(existingCache, null, 4).replace(/\n/g, eol));
-						}
-					});
-				});
-			} else {
-				return Promise.resolve<void>(null);
-			}
-		});
-	}
-
-	/**
-	 * Gets help (as a string) for the given command
-	 */
-	public getHelp(cmd: command.TFXCommand): Promise<string> {
-		this.commandArgs.output.setValue("help");
-		let result = eol;
-		let continuedHierarchy: command.CommandHierarchy = cmd.commandHierarchy;
-		cmd.execPath.forEach((segment) => {
-			continuedHierarchy = continuedHierarchy[segment];
-		});
-
-		if (continuedHierarchy === null) {
-			// Need help with a particular command
-			let singleArgData = (argName: string, maxArgLen: number) => {
-				let argKebab = _.kebabCase(argName);
-				const argObj = this.commandArgs[argName];
-				const shorthandArg = argObj.aliases.filter(a => a.length === 2 && a.substr(0, 1) === "-")[0];
-				if (shorthandArg) {
-					argKebab = `${argKebab}, ${shorthandArg}`;
-				}
-
-				return "  --" +
-					argKebab + "  " +
-					repeatStr(" ", maxArgLen - argKebab.length) +
-					gray((argObj.description || (argObj.friendlyName + "."))) + eol;
-			};
-			let commandName = cmd.execPath[cmd.execPath.length - 1];
-			result += cyan("Syntax: ") + eol +
-				cyan("tfx ") + yellow(cmd.execPath.join(" ")) +
-				green(" --arg1 arg1val1 arg1val2[...]") +
-				gray(" --arg2 arg2val1 arg2val2[...]") + eol + eol;
-
-			return loader.load(cmd.execPath, []).then((tfCommand) => {
-				result += cyan("Command: ") + commandName + eol;
-				result += tfCommand.description + eol + eol
-				result += cyan("Arguments: ") + eol;
-
-				let uniqueArgs = this.getHelpArgs();
-				uniqueArgs = _.uniq(uniqueArgs);
-				let maxArgLen = uniqueArgs.map(a => _.kebabCase(a)).reduce((a, b) => Math.max(a, b.length), 0);
-				if (uniqueArgs.length === 0) {
-					result += "[No arguments for this command]" + eol;
-				}
-				uniqueArgs.forEach((arg) => {
-					result += singleArgData(arg, maxArgLen);
-				});
-
-				if (this.serverCommand) {
-					result += eol + cyan("Global server command arguments:") + eol;
-					["authType", "username", "password", "token", "serviceUrl", "fiddler", "proxy"].forEach((arg) => {
-						result += singleArgData(arg, 11);
-					});
-				}
-
-				result += eol + cyan("Global arguments:") + eol;
-				["help", "save", "noPrompt", "output", "json"].forEach((arg) => {
-					result += singleArgData(arg, 9);
-				});
-
-				result += eol + gray("To see more commands, type " + resetColors("tfx " + cmd.execPath.slice(0, cmd.execPath.length - 1).join(" ") + " --help"));
-			}).then(() => {
-				return result;
-			});
-
-		} else {
-			// Need help with a suite of commands
-			// There is a weird coloring bug when colors are nested, so we don't do that.
-			result += cyan("Available ") +
-				"commands" +
-				cyan(" and ") +
-				yellow("command groups") +
-				cyan(" in " + ["tfx"].concat(cmd.execPath).join(" / ") + ":") + eol;
-			let commandDescriptionPromises: Promise<void>[] = [];
-			Object.keys(continuedHierarchy).forEach((command) => {
-				if (command === "default") {
-					return;
-				}
-				let pr = loader.load(cmd.execPath.concat([command]), []).then((tfCommand) => {
-					let coloredCommand = command;
-					if (continuedHierarchy[command] !== null) {
-						coloredCommand = yellow(command);
-					}
-					result += " - " + coloredCommand + gray(": " + tfCommand.description) + eol;
-				});
-				commandDescriptionPromises.push(pr);
-			});
-			return Promise.all(commandDescriptionPromises).then(() => {
-				result += eol + eol + gray("For help with an individual command, type ") + resetColors("tfx " + cmd.execPath.join(" ") + " <command> --help") + eol;
-			}).then(() => {
-				return result;
-			});
-		}
-	}
-
-	/**
-	 * Display a copyright banner.
-	 */
-	public showBanner(): Promise<void> {
-		return this.commandArgs.json.val(true).then((useJson) => {
-			if (useJson) {
-				this.commandArgs.output.setValue("json");
-			}
-		}).then(() => {
-			return this.commandArgs.output.val(true).then((outputType) => {
-				return version.getTfxVersion().then((semVer) => {
-					trace.outputType = outputType;
-					if (outputType === "friendly") {
-						trace.info(gray("TFS Cross Platform Command Line Interface v" + semVer.toString()));
-						trace.info(gray("Copyright Microsoft Corporation"));
-					}
-				});
-			});
-		});
-	}
-
-	/**
-	 * Takes data and pipes it to the appropriate output mechanism
-	 */
-	public output(data: any): Promise<void> {
-		return this.commandArgs.output.val().then((outputDestination) => {
-			switch (outputDestination.toLowerCase()) {
-				case "friendly":
-					this.friendlyOutput(data);
-					break;
-				case "json":
-					this.jsonOutput(data);
-					break;
-				case "help":
-					this.friendlyOutputConstant(data);
-					break;
-				case "clip":
-				case "clipboard":
-					let clipboardText = this.getClipboardOutput(data);
-					return Q.nfcall<void>(copypaste.copy, clipboardText);
-				default:
-					return qfs.canWriteTo(path.resolve(outputDestination)).then((canWrite) => {
-						if (canWrite) {
-							let fileContents = this.getFileOutput(data);
-							return qfs.writeFile(outputDestination, fileContents);
-						} else {
-							throw new Error("Cannot write output to " + outputDestination);
-						}
-					});
-			}
-			return Promise.resolve<void>(null);
-		});
-	}
-
-	/**
-	 * Given the output object, gets the string that is copied to the clipboard when
-	 * clipboard output is requested.
-	 */
-	protected getClipboardOutput(data: any): string {
-		return this.getOutputString(data);
-	}
-
-	/**
-	 * Given the output object, gets the string that is written to a destination
-	 * file when a file name is given as the output destination
-	 */
-	protected getFileOutput(data: any): string {
-		return this.getOutputString(data);
-	}
-
-	private getOutputString(data: any): string {
-		let outputString = "";
-		try {
-			outputString = JSON.stringify(data, null, 4);
-		} catch (e) {
-			if (data && data.toString) {
-				outputString = data.toString();
-			} else {
-				outputString = data + "";
-			}
-		}
-		return outputString;
-	}
-
-	/**
-	 * Gets a nicely formatted output string for friendly output
-	 */
-	protected friendlyOutput(data: any): void {
-		this.friendlyOutputConstant(data);
-	}
-
-	private friendlyOutputConstant(data: any): void {
-		if (typeof data === "string") {
-			console.log(data);
-		} else {
-			try {
-				console.log(JSON.stringify(data, null, 4));
-			} catch (e) {
-				console.log(data + "");
-			}
-		}
-	}
-
-	/**
-	 * Gets a string of valid JSON when JSON output is requested.
-	 * Probably no need to override this one.
-	 */
-	protected jsonOutput(data: any): void {
-		try {
-			console.log(resetColors(JSON.stringify(data, null, 4)));
-		} catch (e) {
-			throw new Error("Could not stringify JSON output.");
-		}
-	}
-=======
     protected commandArgs: TArguments = <TArguments>{};
     private groupedArgs: { [key: string]: string[] };
     private initialized: Promise<Executor<any>>;
@@ -1214,5 +688,4 @@
             throw new Error("Could not stringify JSON output.");
         }
     }
->>>>>>> b2c4ad39
 }