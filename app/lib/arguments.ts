//TODO: add validity check (length, regex, etc...)
export class Argument {
	public name: string;
	public defaultValue: any;
	public friendlyName: string;
	public silent: boolean = false;
	
	constructor(name: string, 
		friendlyName: string = name, 
		defaultValue: any = null) {
			
		this.name = name;
		this.friendlyName = friendlyName;
		this.defaultValue = defaultValue;
	}
	
	public getValueFromString(stringRepresentation: string): any {
		return stringRepresentation;
	}
}

export class BooleanArgument extends Argument {
	public defaultValue = false;
	
	public getValueFromString(stringRepresentation: string): boolean {
		return ((stringRepresentation.toLowerCase() === "true") || (stringRepresentation === "1"));
	}
}

export class FilePathArgument extends Argument {
	public getValueFromString(stringRepresentation: string): string {
		return stringRepresentation.replace(/(^\")|(\"$)/g, "")
	}
}

export class IntArgument extends Argument {
	
	public getValueFromString(stringRepresentation: string): any {
		return parseInt(stringRepresentation) || stringRepresentation;
	}
}

export class SilentStringArgument extends Argument {
	public silent = true;
}

export class StringArgument extends Argument {
	
}

export function identity<T>(arg: T): T {
	return arg;
}

///GENERAL
export var AUTHOR: StringArgument = new StringArgument('author');
export var DESCRIPTION: StringArgument = new StringArgument('description');
export var FRIENDLY_NAME: StringArgument = new StringArgument('friendlyname', 'friendly name');
export var OVERWRITE: BooleanArgument = new BooleanArgument('overwrite');
export var PROJECT_NAME: StringArgument = new StringArgument('project', 'projectName');

///CORE
export var AUTH_TYPE: StringArgument = new StringArgument('authtype', 'authtype', 'pat');
export var COLLECTION_URL: StringArgument = new StringArgument('collectionurl', 'collection url');
export var PASSWORD: SilentStringArgument = new SilentStringArgument('password');
export var PAT: SilentStringArgument = new SilentStringArgument('token', 'personal access token');
export var USERNAME: StringArgument = new StringArgument('username');

///BUILD
export var BUILD_ID: IntArgument = new IntArgument('id', 'buildId');
export var DEFINITION_ID: IntArgument = new IntArgument('definitionid');
export var DEFINITION_NAME: StringArgument = new StringArgument('definitionname');
export var STATUS: StringArgument = new StringArgument('status');
export var TOP: IntArgument = new IntArgument('top');

///TASKS
export var ALL: BooleanArgument = new BooleanArgument('all');
export var JSON_FILTER: StringArgument = new StringArgument('jsonfilter');
export var TASK_ID: StringArgument = new StringArgument('id', 'taskId');
export var TASK_NAME: StringArgument = new StringArgument('name', 'short task name');
<<<<<<< HEAD
export var TASK_PATH: StringArgument = new StringArgument('taskpath');

///WORK
export var WORKITEM_ID: IntArgument = new IntArgument('id', 'workitemid');
export var QUERY: StringArgument = new StringArgument('query');
export var TOP: IntArgument = new IntArgument('top');
export var TITLE: StringArgument = new StringArgument('title');
export var ASSIGNEDTO: StringArgument = new StringArgument('assignedto');
export var WORKITEMTYPE: StringArgument = new StringArgument('workitemtype');
=======
export var TASK_PATH: FilePathArgument = new FilePathArgument('taskpath');
>>>>>>> 39d88b9d
<|MERGE_RESOLUTION|>--- conflicted
+++ resolved
@@ -78,8 +78,7 @@
 export var JSON_FILTER: StringArgument = new StringArgument('jsonfilter');
 export var TASK_ID: StringArgument = new StringArgument('id', 'taskId');
 export var TASK_NAME: StringArgument = new StringArgument('name', 'short task name');
-<<<<<<< HEAD
-export var TASK_PATH: StringArgument = new StringArgument('taskpath');
+export var TASK_PATH: FilePathArgument = new FilePathArgument('taskpath');
 
 ///WORK
 export var WORKITEM_ID: IntArgument = new IntArgument('id', 'workitemid');
@@ -88,6 +87,3 @@
 export var TITLE: StringArgument = new StringArgument('title');
 export var ASSIGNEDTO: StringArgument = new StringArgument('assignedto');
 export var WORKITEMTYPE: StringArgument = new StringArgument('workitemtype');
-=======
-export var TASK_PATH: FilePathArgument = new FilePathArgument('taskpath');
->>>>>>> 39d88b9d
