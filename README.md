--- conflicted
+++ resolved
@@ -59,13 +59,8 @@
 > Personal access token: xxxxxxxxxxxx
 Logged in successfully
 ```
-<<<<<<< HEAD
-    
-You can alternatively use basic auth by passing `--auth-type basic` (read [Configuring Basic Auth](docs/configureBasicAuth.md)).  NTLM will come soon.
-=======
 
 Examples of valid URLs are:
->>>>>>> 2c029d29
 
 * `https://marketplace.visualstudio.com` 
 * `https://youraccount.visualstudio.com/DefaultCollection`
