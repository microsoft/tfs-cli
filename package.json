--- conflicted
+++ resolved
@@ -1,10 +1,6 @@
 {
   "name": "tfx-cli",
-<<<<<<< HEAD
   "version": "0.7.63",
-=======
-  "version": "0.7.6",
->>>>>>> 288ffeb6
   "description": "CLI for Azure DevOps Services and Team Foundation Server",
   "repository": {
     "type": "git",
@@ -25,11 +21,7 @@
     "app-root-path": "1.0.0",
     "archiver": "2.0.3",
     "async": "^1.4.0",
-<<<<<<< HEAD
-    "azure-devops-node-api": "~8.1.0",
-=======
     "azure-devops-node-api": "^8.1.1",
->>>>>>> 288ffeb6
     "clipboardy": "~1.2.3",
     "colors": "~1.3.0",
     "glob": "7.1.2",
