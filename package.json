--- conflicted
+++ resolved
@@ -26,17 +26,10 @@
     "glob": "7.1.2",
     "jju": "^1.4.0",
     "json-in-place": "^1.0.1",
-<<<<<<< HEAD
-    "jszip": "^3.10.1",
-    "lodash": "^4.17.21",
-    "minimist": "^1.2.6",
-    "mkdirp": "^1.0.4",
-=======
     "jszip": "~3.1.5",
     "lodash": "^4.17.21",
     "minimist": "^1.2.5",
     "mkdirp": "^0.5.1",
->>>>>>> b1cbdcd9
     "onecolor": "^2.5.0",
     "os-homedir": "^1.0.1",
     "prompt": "^1.3.0",
