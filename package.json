--- conflicted
+++ resolved
@@ -1,10 +1,6 @@
 {
   "name": "tfx-cli",
-<<<<<<< HEAD
-  "version": "0.7.4",
-=======
   "version": "0.7.5",
->>>>>>> 31dd035e
   "description": "CLI for Azure DevOps Services and Team Foundation Server",
   "repository": {
     "type": "git",
