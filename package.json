{
  "name": "tfx-cli",
<<<<<<< HEAD
  "version": "0.8.32",
=======
  "version": "0.12.0",
>>>>>>> 5d20401b
  "description": "CLI for Azure DevOps Services and Team Foundation Server",
  "repository": {
    "type": "git",
    "url": "https://github.com/Microsoft/tfs-cli"
  },
  "main": "./_build/tfx-cli.js",
  "preferGlobal": true,
  "bin": {
    "tfx": "./_build/tfx-cli.js"
  },
  "scripts": {
    "clean": "rimraf _build",
    "build": "tsc -p .",
    "postbuild": "ncp app/tfx-cli.js _build/tfx-cli.js && ncp package.json _build/package.json && ncp app/exec/build/tasks/_resources _build/exec/build/tasks/_resources",
    "prepublish": "npm run build"
  },
  "dependencies": {
    "app-root-path": "1.0.0",
    "archiver": "2.0.3",
<<<<<<< HEAD
    "async": "^1.4.0",
    "azure-devops-node-api": "^10.1.11",
=======
    "azure-devops-node-api": "^10.2.2",
>>>>>>> 5d20401b
    "clipboardy": "~1.2.3",
    "colors": "~1.3.0",
    "glob": "7.1.2",
    "jju": "^1.4.0",
    "json-in-place": "^1.0.1",
    "jszip": "^3.7.1",
    "lodash": "^4.17.21",
    "minimist": "^1.2.6",
    "mkdirp": "^1.0.4",
    "onecolor": "^2.5.0",
    "os-homedir": "^1.0.1",
    "prompt": "^1.3.0",
    "read": "^1.0.6",
    "shelljs": "^0.8.5",
    "tmp": "0.0.26",
    "tracer": "0.7.4",
    "util.promisify": "^1.0.0",
    "uuid": "^3.0.1",
    "validator": "^13.7.0",
    "winreg": "0.0.12",
    "xml2js": "^0.4.16"
  },
  "devDependencies": {
    "@types/clipboardy": "~1.1.0",
    "@types/glob": "^5.0.29",
    "@types/jju": "^1.4.1",
    "@types/jszip": "~3.1.2",
    "@types/lodash": "~4.14.110",
    "@types/mkdirp": "^1.0.2",
    "@types/node": "~8.5.1",
    "@types/shelljs": "^0.8.11",
    "@types/uuid": "^2.0.29",
    "@types/validator": "^4.5.27",
    "@types/winreg": "^1.2.29",
    "@types/xml2js": "0.0.27",
    "ncp": "^2.0.0",
    "rimraf": "^2.6.1",
    "typescript": "^3.2.2"
  },
  "engines": {
    "node": ">=8.0.0"
  },
  "author": "Microsoft Corporation",
  "contributors": [
    {
      "email": "trgau@microsoft.com",
      "name": "Trevor Gau"
    }
  ],
  "license": "MIT"
}<|MERGE_RESOLUTION|>--- conflicted
+++ resolved
@@ -1,10 +1,6 @@
 {
   "name": "tfx-cli",
-<<<<<<< HEAD
   "version": "0.8.32",
-=======
-  "version": "0.12.0",
->>>>>>> 5d20401b
   "description": "CLI for Azure DevOps Services and Team Foundation Server",
   "repository": {
     "type": "git",
@@ -24,12 +20,7 @@
   "dependencies": {
     "app-root-path": "1.0.0",
     "archiver": "2.0.3",
-<<<<<<< HEAD
-    "async": "^1.4.0",
-    "azure-devops-node-api": "^10.1.11",
-=======
     "azure-devops-node-api": "^10.2.2",
->>>>>>> 5d20401b
     "clipboardy": "~1.2.3",
     "colors": "~1.3.0",
     "glob": "7.1.2",
