--- conflicted
+++ resolved
@@ -1,10 +1,6 @@
 {
   "name": "tfx-cli",
-<<<<<<< HEAD
-  "version": "0.7.100",
-=======
   "version": "0.8.0",
->>>>>>> 4bfe4eb8
   "description": "CLI for Azure DevOps Services and Team Foundation Server",
   "repository": {
     "type": "git",
