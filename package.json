--- conflicted
+++ resolved
@@ -1,12 +1,7 @@
 {
   "name": "tfx-cli",
-<<<<<<< HEAD
-  "version": "0.6.1",
+  "version": "0.6.2",
   "description": "CLI for Azure DevOps Services and Team Foundation Server",
-=======
-  "version": "0.6.2",
-  "description": "CLI for Visual Studio Team Services and Team Foundation Server",
->>>>>>> ce40d81b
   "repository": {
     "type": "git",
     "url": "https://github.com/Microsoft/tfs-cli"
