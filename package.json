{
  "name": "tfx-cli",
<<<<<<< HEAD
  "version": "0.21.4",
=======
  "version": "0.22.0",
>>>>>>> fca81e80
  "description": "CLI for Azure DevOps Services and Team Foundation Server",
  "repository": {
    "type": "git",
    "url": "https://github.com/Microsoft/tfs-cli"
  },
  "main": "./_build/tfx-cli.js",
  "preferGlobal": true,
  "bin": {
    "tfx": "./_build/tfx-cli.js"
  },
  "scripts": {
    "npmauth": "artifacts-npm-credprovider && npm install",
    "clean": "rimraf _build && rimraf _tests",
    "build": "tsc -p .",
    "postbuild": "ncp app/tfx-cli.js _build/tfx-cli.js && ncp package.json _build/package.json && ncp app/exec/build/tasks/_resources _build/exec/build/tasks/_resources",
    "prepublishOnly": "npm run build",
    "build:tests": "tsc -p tsconfig.tests.json",
    "postbuild:tests": "ncp tests/build-samples _tests/build-samples && ncp tests/extension-samples _tests/extension-samples",
  "test": "npm run build:tests && mocha \"_tests/tests/**/*.js\"",
  "test:ci": "npm run build:tests && mocha \"_tests/tests/**/*.js\" --reporter xunit --reporter-options output=test-results.xml",
  "test:commandline": "npm run build:tests && mocha \"_tests/tests/commandline.js\"",
  "test:server-integration": "npm run build:tests && mocha \"_tests/tests/server-integration-*.js\"",
  "test:focused-login": "npm run build:tests && mocha \"_tests/tests/focused-login-test.js\"",
  "test:server-integration-login": "npm run build:tests && mocha \"_tests/tests/server-integration-login.js\"",
  "test:server-integration-workitem": "npm run build:tests && mocha \"_tests/tests/server-integration-workitem.js\"",
  "test:build-local": "npm run build:tests && mocha \"_tests/tests/build-local-tests.js\"",
  "test:build-server-integration": "npm run build:tests && mocha \"_tests/tests/build-server-integration-tests.js\"",
  "test:build-consolidated": "npm run test:build-local && npm run test:build-server-integration",
  "test:extension-local": "npm run build:tests && mocha \"_tests/tests/extension-local-tests.js\"",
  "test:extension-server-integration": "npm run build:tests && mocha \"_tests/tests/extension-server-integration-tests.js\"",
  "test:extension-consolidated": "npm run test:extension-local && npm run test:extension-server-integration"
  },
  "dependencies": {
    "app-root-path": "1.0.0",
    "archiver": "2.0.3",
    "azure-devops-node-api": "^14.0.0",
    "clipboardy": "^4.0.0",
    "colors": "~1.3.0",
    "glob": "7.1.2",
    "jju": "^1.4.0",
    "json-in-place": "^1.0.1",
    "jszip": "^3.10.1",
    "lodash": "^4.17.21",
    "minimist": "^1.2.6",
    "mkdirp": "^1.0.4",
    "onecolor": "^2.5.0",
    "os-homedir": "^1.0.1",
    "prompt": "^1.3.0",
    "read": "^1.0.6",
    "shelljs": "^0.8.5",
    "tmp": "^0.2.4",
    "tracer": "0.7.4",
    "util.promisify": "^1.0.0",
    "uuid": "^3.0.1",
    "validator": "^13.7.0",
    "winreg": "0.0.12",
    "xml2js": "^0.5.0"
  },
  "devDependencies": {
    "@types/clipboardy": "~1.1.0",
    "@types/glob": "^5.0.29",
    "@types/jju": "^1.4.1",
    "@types/jszip": "~3.1.2",
    "@types/lodash": "~4.14.110",
    "@types/mkdirp": "^1.0.2",
    "@types/mocha": "^10.0.0",
    "@types/node": "8.10.66",
    "@types/shelljs": "^0.8.11",
    "@types/uuid": "^2.0.29",
    "@types/validator": "^4.5.27",
    "@types/winreg": "^1.2.29",
    "@types/xml2js": "0.0.27",
    "mocha": "^10.2.0",
    "ncp": "^2.0.0",
    "rimraf": "^2.6.1",
    "typescript": "^4.9.5"
  },
  "engines": {
    "node": ">=8.0.0"
  },
  "author": "Microsoft Corporation",
  "contributors": [
    {
      "email": "trgau@microsoft.com",
      "name": "Trevor Gau"
    }
  ],
  "license": "MIT"
}<|MERGE_RESOLUTION|>--- conflicted
+++ resolved
@@ -1,10 +1,6 @@
 {
   "name": "tfx-cli",
-<<<<<<< HEAD
-  "version": "0.21.4",
-=======
   "version": "0.22.0",
->>>>>>> fca81e80
   "description": "CLI for Azure DevOps Services and Team Foundation Server",
   "repository": {
     "type": "git",
