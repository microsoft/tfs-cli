--- conflicted
+++ resolved
@@ -15,7 +15,6 @@
 --definition-name <string>  - The name of the build definition to build against.
 ```
 
-<<<<<<< HEAD
 ```txt
 Additional optional Parameters
   --parameters  - Build process Parameters JSON file / string.
@@ -28,9 +27,6 @@
 ```
 
 ####Example
-=======
-### Example
->>>>>>> babd5a7f
 ```bash
 ~$ tfx build queue --project MyProject --definition-name TestDefinition
 Copyright Microsoft Corporation
